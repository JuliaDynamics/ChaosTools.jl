#####################################################################################
# Utilities
#####################################################################################
"""
Util function for `classify_features`. Returns the assignment vector, in which the i-th
component is the cluster index of the i-th feature.
"""
function cluster_assignment(clusters, data; include_boundary=true)
    assign = zeros(Int, size(data)[2])
    for (idx, cluster) in enumerate(clusters)
        assign[cluster.core_indices] .= idx
        if cluster.boundary_indices != []
            if include_boundary
                assign[cluster.boundary_indices] .= idx
            else
                assign[cluster.boundary_indices] .= -1
            end
        end
    end
    return assign
end
function cluster_assignment(dbscanresult::Clustering.DbscanResult)
    labels = dbscanresult.assignments
    return replace!(labels, 0=>-1)
end

"""
Calculate silhouettes. A bit slower than the implementation in `Clustering.jl` but seems
to be more robust. The latter seems to be incorrect in some cases.
"""
function silhouettes_new(dbscanresult::Clustering.DbscanResult, dists::AbstractMatrix)
    labels = dbscanresult.assignments
    clusters = [findall(x->x==i, labels) for i=1:maximum(labels)] #all clusters
    if length(clusters) == 1 return zeros(length(clusters[1])) end #all points in the same cluster -> sil = 0
    sils = zeros(length(labels))
    outsideclusters = findall(x->x==0, labels)
    for (idx_c, cluster) in enumerate(clusters)
        @inbounds for i in cluster
            a = sum(@view dists[i, cluster])/(length(cluster)-1) #dists should be organized s.t. dist[i, cluster] i= dist from i to idxs in cluster
            b = _calcb!(i, idx_c, dists, clusters, outsideclusters)
            sils[i] = (b-a)/(max(a,b))
        end
    end
    return sils
end

function _calcb!(i, idx_c_i, dists, clusters, outsideclusters)
    min_dist_to_clstr = typemax(eltype(dists))
    for (idx_c, cluster) in enumerate(clusters)
        idx_c == idx_c_i && continue
        dist_to_clstr = mean(@view dists[cluster,i]) #mean distance to other clusters
        if dist_to_clstr < min_dist_to_clstr min_dist_to_clstr = dist_to_clstr end
    end
    min_dist_to_pts = typemax(eltype(dists))
    for point in outsideclusters
        dist_to_pts = dists[point, i] # distance to points outside clusters
        if dist_to_pts < min_dist_to_pts
            min_dist_to_pts = dist_to_pts
        end
    end
    return min(min_dist_to_clstr, min_dist_to_pts)
end

#####################################################################################
# Optimal radius dbscan
#####################################################################################
function optimal_radius_dbscan(features, min_neighbors, metric, optimal_radius_method,
    num_attempts_radius, silhouette_statistic)
    if optimal_radius_method == "silhouettes"
        ϵ_optimal = optimal_radius_dbscan_silhouette(
            features, min_neighbors, metric; num_attempts_radius, silhouette_statistic
        )
    elseif optimal_radius_method == "silhouettes_optim"
        ϵ_optimal = optimal_radius_dbscan_silhouette_optim(
            features, min_neighbors, metric, num_attempts_radius, silhouette_statistic
        )
    elseif optimal_radius_method == "knee"
        ϵ_optimal = optimal_radius_dbscan_knee(features, min_neighbors, metric)
    else
        error("Unkown `optimal_radius_method`.")
    end
    return ϵ_optimal
end

"""
Find the optimal radius ε of a point neighborhood to use in DBSCAN, the unsupervised
clustering method for `AttractorsViaFeaturizing`. Iteratively search
for the radius that leads to the best clustering, as characterized by quantifiers known as
silhouettes. Does a linear (sequential) search.
"""
function optimal_radius_dbscan_silhouette(features, min_neighbors, metric;
        num_attempts_radius=50, silhouette_statistic=mean
    )
    feat_ranges = maximum(features, dims=2)[:,1] .- minimum(features, dims=2)[:,1];
    ϵ_grid = range(
        minimum(feat_ranges)/num_attempts_radius, minimum(feat_ranges);
        length=num_attempts_radius
    )
    s_grid = zeros(size(ϵ_grid)) # silhouette statistic values (which we want to maximize)

    # vary ϵ to find the best one (which will maximize the mean sillhoute)
    for i in eachindex(ϵ_grid)
        dists = pairwise(metric, features)
        clusters = dbscan(dists, ϵ_grid[i], min_neighbors)
        sils = silhouettes_new(clusters, dists)
        s_grid[i] = silhouette_statistic(sils)
    end

    _, idx = findmax(s_grid)
    ϵ_optimal = ϵ_grid[idx]
    return ϵ_optimal
end

"""
Same as `optimal_radius_dbscan_silhouette`,
but find minimum via optimization with Optim.jl.
"""
function optimal_radius_dbscan_silhouette_optim(
        features, min_neighbors, metric, num_attempts_radius, silhouette_statistic
    )
    feat_ranges = maximum(features, dims=2)[:,1] .- minimum(features, dims=2)[:,1];
    # vary ϵ to find the best radius (which will maximize the mean sillhoute)
    dists = pairwise(metric, features)
    f = (ϵ) -> ChaosTools.silhouettes_from_distances(
        ϵ, dists, min_neighbors, silhouette_statistic
    )
    opt = Optim.optimize(
        f, minimum(feat_ranges)/100, minimum(feat_ranges); iterations=num_attempts_radius
    )
    ϵ_optimal = Optim.minimizer(opt)
    return ϵ_optimal
end

function silhouettes_from_distances(ϵ, dists, min_neighbors, silhouette_statistic=mean)
    clusters = dbscan(dists, ϵ, min_neighbors)
    sils = silhouettes_new(clusters, dists)
    # We return minus here because Optim finds minimum; we want maximum
    return -silhouette_statistic(sils)
end

"""
Find the optimal radius ϵ of a point neighborhood for use in DBSCAN through the elbow method
(knee method, highest derivative method).
"""
<<<<<<< HEAD
function optimal_radius_dbscan_elbow(features, min_neighbors, metric)
    if min_neighbors ≤ 1 @error("Minimum number of neighbors must be strictly greater than one for the elbow method.") end
=======
function optimal_radius_dbscan_knee(features, min_neighbors, metric)
>>>>>>> 30fe0201
    tree = searchstructure(KDTree, features, metric)
    # Get distances, excluding distance to self (hence the Theiler window)
    _, distances = bulksearch(tree, features, NeighborNumber(min_neighbors), Theiler(0))
    meandistances = map(mean, distances)
    sort!(meandistances)
    maxdiff, idx = findmax(diff(meandistances))
    ϵ_optimal = meandistances[idx]
    return ϵ_optimal
end

"""
Find the optimal radius ε of a point neighborhood to use in DBSCAN, the unsupervised clustering
method for `AttractorsViaFeaturizing`. The basic idea is to iteratively search for the radius that
leads to the best clustering, as characterized by quantifiers known as silhouettes.
"""
function optimal_radius_dbscan_silhouette_original(features, min_neighbors, metric; num_attempts_radius=200)
    feat_ranges = maximum(features, dims=2)[:,1] .- minimum(features, dims=2)[:,1];
    ϵ_grid = range(minimum(feat_ranges)/num_attempts_radius, minimum(feat_ranges), length=num_attempts_radius)
    s_grid = zeros(size(ϵ_grid)) # average silhouette values (which we want to maximize)

    # vary ϵ to find the best one (which will maximize the minimum sillhoute)
    for i in eachindex(ϵ_grid)
        clusters = dbscan(features, ϵ_grid[i]; min_neighbors)
        dists = pairwise(metric, features)
        class_labels = cluster_assignment(clusters, features)
        if length(clusters) ≠ 1 # silhouette undefined if only one cluster
            sils = silhouettes(class_labels, dists)
            s_grid[i] = minimum(sils)
        else
            s_grid[i] = 0; # considers single-cluster solution on the midpoint (following Wikipedia)
        end
    end

    max, idx = findmax(s_grid)
    ϵ_optimal = ϵ_grid[idx]
end<|MERGE_RESOLUTION|>--- conflicted
+++ resolved
@@ -66,7 +66,7 @@
 #####################################################################################
 function optimal_radius_dbscan(features, min_neighbors, metric, optimal_radius_method,
     num_attempts_radius, silhouette_statistic)
-    if optimal_radius_method == "silhouettes"
+    if optimal_radius_method == "silhouettes_mean"
         ϵ_optimal = optimal_radius_dbscan_silhouette(
             features, min_neighbors, metric; num_attempts_radius, silhouette_statistic
         )
@@ -142,15 +142,11 @@
 Find the optimal radius ϵ of a point neighborhood for use in DBSCAN through the elbow method
 (knee method, highest derivative method).
 """
-<<<<<<< HEAD
-function optimal_radius_dbscan_elbow(features, min_neighbors, metric)
-    if min_neighbors ≤ 1 @error("Minimum number of neighbors must be strictly greater than one for the elbow method.") end
-=======
 function optimal_radius_dbscan_knee(features, min_neighbors, metric)
->>>>>>> 30fe0201
     tree = searchstructure(KDTree, features, metric)
     # Get distances, excluding distance to self (hence the Theiler window)
-    _, distances = bulksearch(tree, features, NeighborNumber(min_neighbors), Theiler(0))
+    features_vec = [features[:,j] for j=1:size(features,2)]
+    _, distances = bulksearch(tree, features_vec, NeighborNumber(min_neighbors), Theiler(0))
     meandistances = map(mean, distances)
     sort!(meandistances)
     maxdiff, idx = findmax(diff(meandistances))
