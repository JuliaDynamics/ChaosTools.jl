--- conflicted
+++ resolved
@@ -1,5 +1,3 @@
-<<<<<<< HEAD
-=======
 # 1.19
 * `correlationsum` now features the keyword `q` to calculate the q-order correlationsum.
 * Add fractal dimension estimation method by Molteno et al `molteno_dim`.
@@ -12,7 +10,6 @@
 * Added `mean_return_times` function for discrete systems.
 * Added `mean_return_times` function for continuous systems.
 
->>>>>>> 6b5fe0fe
 # 1.16
 * `takens_best_estimate` now returns three arguments, the estimate plus the upper and lower 95%-confidence limits.
 
