<<<<<<< HEAD
# 2.6
* New `yin` function that applies the YIN algorithm to detect a signal's fundamental frequency. Also added it as a possible method in `estimate_period`.
=======
#2.5.3
* Updated `lyapunovspectrum_convergence` for continuous systems to be similar to `lyapunovspectrum`, with the more performant `_buffered_qr` and allowing passing a `DynamicalSystem` instead of the integrator directly.
* Added `lyapunovspectrum_convergence` for discrete systems.
>>>>>>> 6812d9b7

# 2.5
* New `fixedpoints` function that finds fixed points, and their stability, for either continuous or discrete dynamical systems.
* Automatic `Δt` estimation for `basins_of_attraction`.

# 2.4
* `linear_region` now detects a saturation regime also at the start of the curve y(x). Furthermore a keyword `sat` now decides what the saturation regime is.
# 2.3
* Correlation sum functions now have a `show_progress = false` keyword. It shows a progress bar!
* `linear_region` and `estimate_boxsizes` have `warning = true` keyword.
* The `estimate_boxsizes` function now has keywords `autoexpand = true, we = w, ze = z`.

# 2.2
* Functions `estimate_r0_buenoorovio, estimate_r0_theiler` now return `r0, ε0` with `ε0` the minimum inter-point distance. This increases performance of other methods by reducing duplicate computations.
* Fixed bug in `estimate_r0_buenoorovio` that didn't consider min pairwise distance = 0.
* Exported the already implemented `estimate_r0_theiler`.
* For accuracy improvement, the mean of maximal lengths along each dimension is used in `estimate_boxsizes`. Before it was the maximum of maxima.

# 2.1
* Various improvements to the boxed correlation sum method. Now it also uses an automatic prism dimension.

# 2.0
* The keyword `dt` that was used to denote a chunk of time in many functions that 
  a `DynamicalSystem` has been changed to `Δt` due to conflicts with DifferentialEquations.jl solver options. This change is breaking and cannot be warned or deprecated. Functions affected: `lyapunov, lyapunovspectrum, gali, expansionentropy, orbitdiagram`
* All deprecations have been removed, switch to previous stable version to see any.

# 1.34
* New option in `basins_of_attraction` that allows refining already found basins.

# 1.33
* `lyapunovspectrum` now has a progress meter option.

# 1.32
* New functions for examining the fractal nature of basin boundaries: `basins_fractal_dimension, basin_entropy, basins_fractal_test`.

# 1.31
* New, general function `basins_of_attraction` that replaces the existing `basins_2D` and `basins_general` and can produce arbitrary-dimensional basins of attraction.

# 1.30
* New function `local_growth_rates`
* New function `match_attractors!`

# 1.29
* Performance improvements for basins of attraction
* New function `uncertainty_exponent`
* New function `basin_fractions`
* New function `tipping_probabilities`

# 1.28
* New functions `basins_2D` and `basins_general` that efficiently compute basins of attraction on a plane!

# 1.27
* new function `correlationsum_fixedmass` implements a fixed mass algorithm for the correlationsum given by Grassberger in 1988.

# 1.26
* new function `dyca()` to perform Dynamical Component Analysis

# 1.25
* new function `poincaremap` for iterating over the Poincare map step by step.
* `mean_return_times` has been improved for continuous systems and now also allows `diffeq...` keyword propagation. The keyword `m` is also deprecated in favor of `dmin`.

# 1.24
* Theiler window is now possible in `boxed_correlationsum`.

# 1.23
* Various improvements on the functionality of `estamte_boxsizes` and `linear_region`.

# 1.22
* Orbit diagrams now use the previous state at each new parameter, providing faster convergence to attractor for smaller `Ttr`. The previous option is still available by passing explicitly `u0 = get_state(ds)`.

# 1.21
* Using keyword `α` is deprecated in favor of `q` in all entropy-related discussions (`q` is more common in the literature).
* Added `boxed_correlationsum` and `boxed_correlationdim` that distribute the data into boxes before calculating the correlationsum.
* Added `estimate_r0_buenoorovio` to find the optimal boxsize for the former two functions.

# 1.20
* Keyword `u0` is now valid for `lyapunov`.

# 1.19
* A lot of functions have been deprecated in favor of the new syntax that uses Entropies.jl: `non0hist, binhist, genentropy`.
* `information_dim, capacity_dim, boxcounting_dim` are deprecated.
* Permutation entropy has been re-written from scratch to use the Entropies.jl version. This drops the (completely unnecessary) argument `interval`, however the old method is available as `ChaosTools.permentropy_old`. It will be removed completely in version 2.0.
* `correlationsum` now features the keyword `q` to calculate the q-order correlationsum.
* Add fractal dimension estimation method by Molteno et al `molteno_dim`.
* `lyapunovs` is deprecated in favor of `lyapunovspectrum`.

# 1.18
* `poincaresos` function now also works with input `Dataset` (and does linear interpolation between points sandwiching the hyperplane)

# 1.17
* `transit_time_statistics` deprecated in favor of `exit_entry_times`.
* Added `mean_return_times` function for discrete systems.
* Added `mean_return_times` function for continuous systems.

# 1.16
* `takens_best_estimate` now returns three arguments, the estimate plus the upper and lower 95%-confidence limits.

# 1.15
* New function `transit_time_statistics` that allows computing return times and transit times to subsets of the state space. (Currently for discrete systems only)
* Moved support to Julia 1.5+.

# 1.14
* `orbitdiagram` now allows only collecting states within user-provided limits.
# 1.13
* Takens' best estimate method for estimating the correlation dimension is available as `takens_best_estimate`.

# 1.12
* `binhist` method that returns data histogram and bin edges
* further optimization of `correlationsum` for vector `εs`.

# 1.11
* Theiler's correction is now possible in estimating the correlation sum (as a result, `norm` is now a keyword).

# 1.10
* Added method for estimating correlation dimension (and as a pre-requisite, also the correlation sum) based on the method of Grassberger-Proccacia.
* Added "kernel density nearest neighbor" estimator for probabilistic description of a dataset.

# 1.9
* The expansion entropy from Hunt and Ott (defining chaos 2015) is now included as `expansionentropy`! Thanks and welcome to our new contributor @yuxiliu1995 !

# 1.8
* new function `testchaos01` which implements the so called "0-1" test for chaos, that can test if a numeric timeseries is chaotic or not.

# 1.7
* New function `estimate_period` that attempts to estimate the period of a signal using the following methods:
  * The autocorrelation function (when it comes close to 1 again)

# 1.6
* Implementation of  Wernecke, H., Sándor, B. & Gros, C.
      *How to test for partially predictable chaos*. [Scientific Reports **7**, (2017)](https://www.nature.com/articles/s41598-017-01083-x). Thanks and welcome to our new contributor @efosong ! Implemented with the function `predictability`.

# 1.5
* Updated everything to new DiffEqBase 5.0 and the new default integrator (`SimpleATsit5`)
* Simplified low-level call signature for `poincaresos`.
* Small documentation improvements throughout.


# 1.4
* `estimate_boxsizes` now slightly expands borders if upper and lower do not have 2 orders of magnitude difference.

# 1.3
* increased performance of `non0hist`
* Documentation improvements

# 1.2.1
* Actually fix the issue with `poincaresos` and states starting on the plane
* The default of `direction` had to change to `-1`. We realized that having `1` was wrong and unintuitive with how the PSOS data is returned and plotted and thus we consider this a bugfix.

# 1.2
* allow `u0` as keyword in `poincaresos`

# 1.1
* Fixed a bug in `poincaresos` when the initial condition was on the plane.
* Allowed `poinracesos` and `produce_orbitdiagram` to also configure the keywords of the root finding.

# 1.0 ≡ 0.13
First major release.

# 0.13
* Renamed all low-level methods that were exposed as part of the API to not start with an underscore anymore.
* Updated everything (REQUIRES etc) to julia 1.0.
* Added convergence return function for lyapunov exponents.

# 0.12
## BREAKING
* Dropped support for all julia < 0.7
* Method for estimating reconstruction dimension now estimate temporal neighbor number to account for `reconstruct`.
* Reworked a bit how `orbitdiagram`s and co. behave. Now if given multiple states it is assumed that each state is for a different parameter. Please read the documentation strings of the functions.

## New Features
* Brand new algorithm that computes poincare sections. Now uses interpolation of DiffEq and root finding of Roots.jl. This gives _at least an order of magnitude speedup_ in `produce_orbitdiagram` and makes the source code massively more clear!!!
* It is now possible to choose which variables to save in both discrete and continuous orbit diagrams.
* Added method to compute mutual information, from  A. Kraskov *et al.*, [Phys. Rev. E **69**, pp 066138 (2004)]
* Added method in finding delay time that uses mutual information. At the moment this method is vastly inferior to all others both in speed and in actual results.
* `lyapunovspectrum` is 1 to 2 orders of magnitude faster.


# 0.11
* Changed `gali` call signature to be the same as `lyapunovspectrum`.
* Bugfixed 1D lyapunov computation
* Bugfixed `set_deviations!` for continuous systems
* Updated for `DynamicalSystemsBase` 0.10 (using `get_state` etc.)
* Significantly reduced code repetition in the source.


# v0.9
* Upgraded `poincaresos` to work for any arbitrary hyperplane. The call signature had
  to change to make it work.

# v0.8.2
* Docstring typos fixed
* Removed aliases from `genentropy` .

# v0.8
* Methods for estimating Reconstruction parameters moved here.
* Added Cao's method for estimating dimension.
* Added methods to find delay time:
  * First minimum
  * First zero
  * Exp. decay
  * Mutual information (NOT exported, needs to be tested and documented)
* Generalized `numericallyapunov` to allow choosing Theiler window
  (and adopted it to new `neighborhood` function).
* Keyword `method` in `numericallyapunov` changed to

# v0.7
## Breaking
* The code for estimating reconstruction parameters was moved to `DynamicalSystemsBase`.
## Non-Breaking
* Theiler window is now configurable in `numericallyapunov`.
* Updated source and documentation for new `Reconstruction`.
* Type-stability tests and improvements.

# v0.6
This version updates all internals to be on par with `DynamicalSystemsBase` 0.6

*All* internal implementations of methods that use a `DynamicalSystem` have been
reworked almost from the ground up.

This lead to (only minor) changes to some of the high level interfaces. Please see
the documentation strings of each function before using it.

# v0.5.1
## Non-breaking
* Bugfix: gali was invasive in the diff_eq_kwargs

# v0.5.0
## Breaking
* Updated everything to be on par with the changes of DynamicalSystemsBase v0.5

## Non-breaking
* Minor bug fixes resulting from misstypos.
* New method for permutation entropy: `permentropy` !

# v0.4.3
* Added Broomhead King function
* Estimate_delay and other functions about reconstructions are now in this repo.

# v0.4.1
* Many bugfixes relating evolution of continuous systems and correct
  callback propagation.
# v0.4.0
## Breaking
* Updated everything to be on par with Base 0.3.1
* Added more tests
* Propagate callbacks etc in orbit diagrams


# v0.3.0
## BREAKING
* Overhauled the way `estimate_boxsizes` works.

# v0.2.0
* added method for Poincare surface of section
* added orbit diagram for maps
* added production of orbit diagram for flows through Poincare surface of sections

# v0.1.0
Initial release, see: https://juliadynamics.github.io/DynamicalSystems.jl/v1.0.0/
for the features up to this point.<|MERGE_RESOLUTION|>--- conflicted
+++ resolved
@@ -1,11 +1,9 @@
-<<<<<<< HEAD
 # 2.6
 * New `yin` function that applies the YIN algorithm to detect a signal's fundamental frequency. Also added it as a possible method in `estimate_period`.
-=======
+
 #2.5.3
 * Updated `lyapunovspectrum_convergence` for continuous systems to be similar to `lyapunovspectrum`, with the more performant `_buffered_qr` and allowing passing a `DynamicalSystem` instead of the integrator directly.
 * Added `lyapunovspectrum_convergence` for discrete systems.
->>>>>>> 6812d9b7
 
 # 2.5
 * New `fixedpoints` function that finds fixed points, and their stability, for either continuous or discrete dynamical systems.
