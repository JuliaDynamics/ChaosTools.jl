--- conflicted
+++ resolved
@@ -45,7 +45,6 @@
     yg = range(-2,2,length=100)
     complete_state(y) = SVector(0.0, 0.0)
     basin, attractors = basins_of_attraction((xg,yg), ds;
-<<<<<<< HEAD
     idxs=1:2, Δt = 1., complete_state, show_progress = false)
     # pcolormesh(xg,yg, basin')
     @test count(basin .== 1) == 3332
@@ -58,21 +57,6 @@
     attractors = attractors, mx_chk_lost = 1000, ε = 1e-3)
     @test count(basins .== 2) == 407
     @test count(basins .== 3) == 737
-=======
-    idxs=1:2, complete_state, show_progress = false, mx_chk_hit_bas = 20, Δt = 0.5)
-    # pcolormesh(xg, yg, basin')
-    @test 3330 < count(basin .== 1) < 3340
-    @test 3330 < count(basin .== 2) < 3340
-
-    # Now test the zoom capability
-    xg = yg = range(-2, -1.9, length = 50)
-    bas, att = basins_of_attraction((xg,yg), ds;
-    idxs = 1:2, complete_state, show_progress = false, mx_chk_hit_bas = 20,
-    attractors = attractors, mx_chk_lost = 1000, ε = 1e-3, Δt = 1.0)
-    # figure(); pcolormesh(xg, yg, bas')
-    @test count(bas .== 2) == 407
-    @test count(bas .== 3) == 737
->>>>>>> a4f6ad2d
 end
 
 @testset "3D basins" begin
