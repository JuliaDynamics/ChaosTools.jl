DIFFEQ_DEP_WARN = """
Direct propagation of keyword arguments to DifferentialEquations.jl is deprecated.
From now on pass any DiffEq-related keywords as a `NamedTuple` using the
explicit keyword `diffeq` instead.
"""

@deprecate numericallyapunov(args...; kwargs...) lyapunov_from_data(args...; kwargs...)
@deprecate grassberger(args...; kwargs...) grassberger_dim(args...; kwargs...)

@deprecate basin_fractions basins_fractions

# Don't export `boxregion` from `sampler.jl`

export grassberger_dim
"""
    grassberger_dim(data, εs = estimate_boxsizes(data); kwargs...) → D_C
Use the method of Grassberger and Proccacia[^Grassberger1983], and the correction by
Theiler[^Theiler1986], to estimate the correlation dimension `D_C` of the given `data`.

This function does something extremely simple:
```julia
cm = correlationsum(data, εs; kwargs...)
return linear_region(log.(sizes), log(cm))[2]
```
i.e. it calculates [`correlationsum`](@ref) for various radii and then tries to find
a linear region in the plot of the log of the correlation sum versus log(ε).
See [`generalized_dim`](@ref) for a more thorough explanation.

See also [`takens_best_estimate`](@ref).

[^Grassberger1983]:
    Grassberger and Proccacia, [Characterization of strange attractors, PRL 50 (1983)
    ](https://journals.aps.org/prl/abstract/10.1103/PhysRevLett.50.346)

[^Theiler1986]:
    Theiler, [Spurious dimension from correlation algorithms applied to limited time-series
    data. Physical Review A, 34](https://doi.org/10.1103/PhysRevA.34.2427)
"""
function grassberger_dim(data::AbstractDataset, εs = estimate_boxsizes(data); kwargs...)
    @warn "`grassberger_dim` is deprecated and will be removed in future versions."
    cm = correlationsum(data, εs; kwargs...)
    return linear_region(log.(εs), log.(cm))[2]
end

<<<<<<< HEAD

export molteno_dim
"""
    molteno_dim(data::Dataset; k0 = 10, q = 1.0, base = ℯ)
Calculate the generalized dimension using the algorithm for box division defined
by Molteno[^Molteno1993].

## Description
Divide the data into boxes with each new box having half the side length of the
former box using [`molteno_boxing`](@ref). Break if the number of points over
the number of filled boxes falls below `k0`. Then the generalized dimension can
be calculated by using [`genentropy`](@ref) to calculate the sum over the
logarithm also considering possible approximations and fitting this to the
logarithm of one over the boxsize using [`linear_region`](@ref).

[^Molteno1993]:
    Molteno, T. C. A., [Fast O(N) box-counting algorithm for estimating dimensions.
    Phys. Rev. E 48, R3263(R) (1993)](https://doi.org/10.1103/PhysRevE.48.R3263)
"""
function molteno_dim(data; k0 = 10, α = nothing, q=1.0, base = ℯ)
    @warn """
    `molteno_dim` is deprecated. Use instead
    ```
    probs, εs = molteno_boxing(data; k0)
    dd = genentropy.(probs; q, base)
    ````
    to get the entropies, and then `linear_region(-log.(base, εs), dd)[2]`
    to get the fractal dimension estimate.
    """
    if α ≠ nothing
        @warn "Keyword `α` is deprecated in favor of `q`."
        q = α
    end
    probs, εs = molteno_boxing(data; k0)
    dd = genentropy.(probs; q, base)
    return linear_region(-log.(base, εs), dd)[2]
end
=======
# Remove warning for Cityblock in `lyapunov_from_data`.
>>>>>>> 7af54581
<|MERGE_RESOLUTION|>--- conflicted
+++ resolved
@@ -42,7 +42,6 @@
     return linear_region(log.(εs), log.(cm))[2]
 end
 
-<<<<<<< HEAD
 
 export molteno_dim
 """
@@ -80,6 +79,5 @@
     dd = genentropy.(probs; q, base)
     return linear_region(-log.(base, εs), dd)[2]
 end
-=======
-# Remove warning for Cityblock in `lyapunov_from_data`.
->>>>>>> 7af54581
+
+# Remove warning for Cityblock in `lyapunov_from_data`.