using SparseArrayKit: SparseArray

#####################################################################################
# Type definition and documentation
#####################################################################################
"""
    AttractorsViaRecurrences(ds::GeneralizedDynamicalSystem, grid::Tuple; kwargs...)
Map initial conditions to attractors by identifying attractors on the fly based on
recurrences in the state space, as outlined by Datseris & Wagemakers[^Datseris2022].
Works for any case encapsulated by [`GeneralizedDynamicalSystem`](@ref).

`grid` is a tuple of ranges partitioning the state space so that a finite state
machine can operate on top of it. For example
`grid = (xg, yg)` where `xg = yg = range(-5, 5; length = 100)` for a two-dimensional
system. The grid has to be the same dimensionality as the state space, use a
[`projected_integrator`](@ref) if you want to search for attractors in a lower
dimensional subspace.

## Keyword Arguments
* `Δt`: Approximate time step of the integrator, which is `1` for discrete systems.
  For continuous systems, an automatic value is calculated using
  [`automatic_Δt_basins`](@ref).
* `diffeq = NamedTuple()`: Keyword arguments propagated to [`integrator`](@ref). Only
  valid for `ContinuousDynamicalSystem`. It is recommended to choose high accuracy
  solvers for this application, e.g. `diffeq = (alg=Vern9(), reltol=1e-9, abstol=1e-9)`.
* `mx_chk_att = 2`: A parameter that sets the maximum checks of consecutives hits of
  an attractor before deciding the basin of the initial condition.
* `mx_chk_hit_bas = 10`: Maximum check of consecutive visits of the same basin of
  attraction. This number can be increased for higher accuracy.
* `mx_chk_fnd_att = 100`: Maximum check of unnumbered cell before considering we have
  an attractor. This number can be increased for higher accuracy.
* `mx_chk_loc_att = 100`: Maximum check of consecutive cells marked as an attractor
  before considering that we have all the available pieces of the attractor.
* `mx_chk_lost = 20`: Maximum check of iterations outside the defined grid before we
  consider the orbit lost outside. This number can be increased for higher accuracy.
* `horizon_limit = 1e6`: If the norm of the integrator state reaches this
  limit we consider that the orbit diverges.
* `sparse = false`: Use of a sparse matrix array for the detection of attractors. When 
  the dimension of the dynamical state space is large (above 4), the array needed for the 
  recurrence detection soon becomes too big. The use `sparse = true` allows to detect 
  attractors in very high dimension.  

## Description
An initial condition given to an instance of `AttractorsViaRecurrences` is iterated
based on the integrator corresponding to `ds`. A recurrence in the state space means
that the trajectory has converged to an attractor. This is the basis for finding attractors.

A finite state machine (FSM) follows the
trajectory in the state space, and constantly maps it to the given `grid`. The FSM
decides when an initial condition has successfully converged into an attractor. An array,
internally called "basins", stores the state of the FSM on the grid, according to the
indexing system described in [^Datseris2022]. As the system is integrated more and more,
the information of the "basins" becomes richer and richer with more identified attractors
or with grid cells that belong to basins of already found attractors.
Notice that only in the special method
`basins_of_attraction(mapper::AttractorsViaRecurrences)` the information of the
attraction or exit basins is utilized. In other functions like `basins_fractions`
only the attractor locations are utilized.

The iteration of a given initial condition continues until one of the following happens:
1. The trajectory hits `mx_chk_fnd_att` times in a row grid cells previously visited:
   it is considered that an attractor is found and is labelled with a new number.
1. The trajectory hits an already identified attractor `mx_chk_att` consecutive times:
   the initial condition is numbered with the attractor's number.
1. The trajectory hits a known basin `mx_chk_hit_bas` times in a row: the initial condition
   belongs to that basin and is numbered accordingly.
1. The trajectory spends `mx_chk_lost` steps outside the defined grid or the norm
   of the integrator state becomes > than `horizon_limit`: the initial
   condition is set to -1.

[^Datseris2022]:
    G. Datseris and A. Wagemakers, *Effortless estimation of basins of attraction*,
    [Chaos 32, 023104 (2022)](https://doi.org/10.1063/5.0076568)
"""
struct AttractorsViaRecurrences{I, B, G, K} <: AttractorMapper
    integ::I
    bsn_nfo::B
    grid::G
    kwargs::K
end


function AttractorsViaRecurrences(ds::GeneralizedDynamicalSystem, grid;
        Δt = nothing, diffeq = NamedTuple(), sparse = false, kwargs...
<<<<<<< HEAD
    )
    bsn_nfo, integ = basininfo_and_integ(ds, grid, Δt, diffeq, sparse)
=======
    )
    bsn_nfo, integ = basininfo_and_integ(ds, grid, Δt, diffeq, sparse)
    return AttractorsViaRecurrences(integ, bsn_nfo, grid, kwargs)
end

"""
    AttractorsViaRecurrencesSparse(ds::GeneralizedDynamicalSystem, grid::Tuple; kwargs...)
This helper function has the same interface as [`AttractorsViaRecurrences`](@ref) but propagates
automatically the keyword argument `sparse = true`. This mode is useful for the detection 
of attractors in high dimensional systems.  

# Example 
```julia
D = 10
ds = Systems.nld_coupled_logistic_maps(D; k = 0.02)
grid = Tuple(range(-1.7, 1.7, length = 201) for i in 1:D)
mapper = AttractorsViaRecurrencesSparse(ds, grid) 
mapper(rand(D))
```
"""
function AttractorsViaRecurrencesSparse(ds::GeneralizedDynamicalSystem, grid;
        Δt = nothing, diffeq = NamedTuple(), kwargs...
    )
    bsn_nfo, integ = basininfo_and_integ(ds, grid, Δt, diffeq, true)
>>>>>>> 2f1f2fcb
    return AttractorsViaRecurrences(integ, bsn_nfo, grid, kwargs)
end

function (mapper::AttractorsViaRecurrences)(u0)
    # Call low level code of `basins_of_attraction` function. Notice that in this
    # call signature the interal basins info array of the mapper is NOT updated.
    lab = get_label_ic!(mapper.bsn_nfo, mapper.integ, u0; mapper.kwargs...)
    # Transform to integers indexing from odd-even indexing
    return iseven(lab) ? (lab ÷ 2) : (lab - 1) ÷ 2
end

function Base.show(io::IO, mapper::AttractorsViaRecurrences)
    ps = generic_mapper_print(io, mapper)
    println(io, rpad(" type: ", ps), nameof(typeof(mapper.integ)))
    println(io, rpad(" attractors: ", ps), mapper.bsn_nfo.attractors)
    println(io, rpad(" grid: ", ps), mapper.grid)
    return
end

extract_attractors(m::AttractorsViaRecurrences, labels, ics) = m.bsn_nfo.attractors

"""
    basins_of_attraction(mapper::AttractorsViaRecurrences; show_progress = true)
This is a special method of `basins_of_attraction` that using recurrences does
_exactly_ what is described in the paper by Datseris & Wagemakers[^Datseris2022].
By enforcing that the internal grid of `mapper` is the same as the grid of initial
conditions to map to attractors, the method can further utilize found exit and attraction
basins, making the computation faster as the grid is processed more and more.

[^Datseris2022]:
    G. Datseris and A. Wagemakers, *Effortless estimation of basins of attraction*,
    [Chaos 32, 023104 (2022)](https://doi.org/10.1063/5.0076568)
"""
function basins_of_attraction(mapper::AttractorsViaRecurrences; show_progress = true)
    basins = mapper.bsn_nfo.basins
    if basins isa SparseArray;
        throw(ArgumentError(
            "Sparse version is incompatible with `basins_of_attraction(mapper)`."
        ))
    end
    grid = mapper.grid
    I = CartesianIndices(basins)
    progress = ProgressMeter.Progress(
        length(basins); desc = "Basins of attraction: ", dt = 1.0
    )

    # TODO: Here we can have a slightly more efficient iteration by
    # iterating I in different ways. In this way it always starts from the edge of
    # the grid, which is the least likely location for attractors. We need to
    # iterate I either randomly or from its center.
    for (k,ind) in enumerate(I)
        if basins[ind] == 0
            show_progress && ProgressMeter.update!(progress, k)
            y0 = generate_ic_on_grid(grid, ind)
            basins[ind] = get_label_ic!(
                mapper.bsn_nfo, mapper.integ, y0; show_progress, mapper.kwargs...
            )
        end
    end

    # remove attractors and rescale from 1 to max number of attractors
    ind = iseven.(basins)
    basins[ind] .+= 1
    basins .= (basins .- 1) .÷ 2
    return basins, mapper.bsn_nfo.attractors
end


#####################################################################################
# Definition of `BasinInfo` and initialization
#####################################################################################
<<<<<<< HEAD
mutable struct BasinsInfo{B, IF, D, T, Q, A <: AbstractArray}
    basins::A # A always have type parameterization {Int16, B}. Sparse or Array
=======
mutable struct BasinsInfo{B, IF, D, T, Q, A <: AbstractArray{Int16, B}}
    basins::A # sparse or dense
>>>>>>> 2f1f2fcb
    grid_steps::SVector{B, Float64}
    grid_maxima::SVector{B, Float64}
    grid_minima::SVector{B, Float64}
    iter_f!::IF
    state::Symbol
    current_att_label::Int
    visited_cell::Int
    consecutive_match::Int
    consecutive_lost::Int
    prev_label::Int
    attractors::Dict{Int16, Dataset{D, T}}
    visited_list::Q
end

function basininfo_and_integ(ds::GeneralizedDynamicalSystem, grid, Δt, diffeq, sparse)
    integ = integrator(ds; diffeq)
    isdiscrete = isdiscretetime(integ)
    Δt = isnothing(Δt) ? automatic_Δt_basins(integ, grid) : Δt
    iter_f! = if (isdiscrete && Δt == 1)
        (integ) -> step!(integ)
    else
        (integ) -> step!(integ, Δt)
    end
    bsn_nfo = init_bsn_nfo(grid, integ, iter_f!, sparse)
    return bsn_nfo, integ
end

function init_bsn_nfo(grid::Tuple, integ, iter_f!::Function, sparse::Bool)
    D = length(get_state(integ))
    G = length(grid)
    grid_steps = step.(grid)
    grid_maxima = maximum.(grid)
    grid_minima = minimum.(grid)
    basins_array = if sparse
        SparseArray{Int16}(undef, map(length, grid))
    else
        zeros(Int16, map(length, grid))
    end
    bsn_nfo = BasinsInfo(
        basins_array,
        SVector{G, Float64}(grid_steps),
        SVector{G, Float64}(grid_maxima),
        SVector{G, Float64}(grid_minima),
        iter_f!,
        :att_search,
        2,4,0,1,0,
        Dict{Int16,Dataset{D, eltype(get_state(integ))}}(),
        Vector{CartesianIndex{G}}(),
    )
    reset_basins_counters!(bsn_nfo)
    return bsn_nfo
end


using LinearAlgebra


"""
    automatic_Δt_basins(integ, grid; N = 5000) → Δt
Calculate an optimal `Δt` value for [`basins_of_attraction`](@ref).
This is done by evaluating the dynamic rule `f` (vector field) at `N` randomly chosen
points of the grid. The average `f` is then compared with the diagonal length of a grid
cell and their ratio provides `Δt`.

Notice that `Δt` should not be too small which happens typically if the grid resolution
is high. It is okay for [`basins_of_attraction`](@ref) if the trajectory skips a few cells.
But if `Δt` is too small the default values for all other keywords such
as `mx_chk_hit_bas` need to be increased drastically.

Also, `Δt` that is smaller than the internal step size of the integrator will cause
a performance drop.
"""
function automatic_Δt_basins(integ, grid; N = 5000)
    isdiscretetime(integ) && return 1
    if integ isa DynamicalSystemsBase.ProjectedIntegrator
        # TODO:
        error("Automatic Δt finding is not implemented yet for projected integrators.")
    end
    steps = step.(grid)
    s = sqrt(sum(x^2 for x in steps)) # diagonal length of a cell
    indices = CartesianIndices(length.(grid))
    random_points = [generate_ic_on_grid(grid, ind) for ind in rand(indices, N)]
    dudt = 0.0
    udummy = copy(get_state(integ))
    for p in random_points
        reinit!(integ, p)
        deriv = if get_state(integ) isa SVector
            integ.f(integ.u, integ.p, 0.0)
        else
            integ.f(udummy, integ.u, integ.p, 0.0)
            udummy
        end
        dudt += norm(deriv)
    end
    Δt = 10*s*N/dudt
    @info "Automatic Δt estimation yielded Δt = $(Δt)"
    return Δt
end


#####################################################################################
# Implementation of the Finite State Machine (low level code)
#####################################################################################
"""
    get_label_ic!(bsn_nfo::BasinsInfo, integ, u0; kwargs...) -> ic_label
This function returns the number that matches the initial condition `u0` to an attractor.
`u0` must be of the same dimension as the grid used in [`ic_labelling`](@ref).
`bsn_nfo` and `integ` are generated by the function [`ic_labelling`](@ref).

Notice the numbering system `cell_label` is as in `_identify_basin_of_cell!`.
"""
function get_label_ic!(bsn_nfo::BasinsInfo, integ, u0; kwargs...)
    # This routine identifies the attractor using the previously defined basin.
    # reinitialize integrator
    reinit!(integ, u0)
    reset_basins_counters!(bsn_nfo)
    cell_label = 0

    while cell_label == 0
        bsn_nfo.iter_f!(integ)
        new_y = get_state(integ)
        # The internal function `_possibly_reduced_state` exists solely to
        # accommodate the special case of a Poincare map with the grid defined
        # directly on the hyperplane, `plane::Tuple{Int, <: Real}`.
        y = _possibly_reduced_state(new_y, integ, bsn_nfo.grid_minima)
        n = basin_cell_index(y, bsn_nfo)
        u = get_state(integ) # in case we need the full state to save the attractor
        cell_label = _identify_basin_of_cell!(bsn_nfo, n, u; kwargs...)
    end
    return cell_label
end

_possibly_reduced_state(y, integ, grid) = y
function _possibly_reduced_state(y, integ::PoincareMap, grid)
    if integ.planecrossing.plane isa Tuple && length(grid) == dimension(integ)-1
        return y[integ.diffidxs]
    else
        return y
    end
end



"""
Main procedure. Directly implements the algorithm of Datseris & Wagemakers 2021,
see the flowchart (Figure 2).

The basins and attractors are coded in the array with odd numbers for the basins and
even numbers for the attractors. The attractor `2n` has the corresponding basin `2n+1`.
This codification is changed when the basins and attractors are returned to the user.
Diverging trajectories and the trajectories staying outside the grid are coded with -1.

The label `1` (initial value) outlined in the paper is `0` here instead.
"""
function _identify_basin_of_cell!(
        bsn_nfo::BasinsInfo, n::CartesianIndex, u_full_state;
        mx_chk_att = 2, mx_chk_hit_bas = 10, mx_chk_fnd_att = 100, mx_chk_loc_att = 100,
        horizon_limit = 1e6, mx_chk_lost = 20,
        show_progress = true, # show_progress only used when finding new attractor.
    )

    #if n[1] == -1 means we are outside the grid
    ic_label = n[1] == -1 ? -1 : bsn_nfo.basins[n]

    check_next_state!(bsn_nfo, ic_label)

    if bsn_nfo.state == :att_hit
        if ic_label == bsn_nfo.prev_label
             bsn_nfo.consecutive_match += 1
        end
        if bsn_nfo.consecutive_match ≥ mx_chk_att
            # Wait if we hit the attractor a mx_chk_att times in a row just
            # to check if it is not a nearby trajectory
            hit_att = ic_label + 1
            relabel_visited_cell!(bsn_nfo, bsn_nfo.visited_cell, 0)
            reset_basins_counters!(bsn_nfo)
            return hit_att
        end
        bsn_nfo.prev_label = ic_label
        return 0
    end

    if bsn_nfo.state == :att_search
        if ic_label == 0
            # unlabeled box, label it with current odd label and reset counter
            bsn_nfo.basins[n] = bsn_nfo.visited_cell
            push!(bsn_nfo.visited_list,n) # keep track of visited cells
            bsn_nfo.consecutive_match = 1
        elseif ic_label == bsn_nfo.visited_cell
            # hit a previously visited box with the current label, possible attractor?
            bsn_nfo.consecutive_match += 1
        end

        if bsn_nfo.consecutive_match >= mx_chk_fnd_att
            bsn_nfo.basins[n] = bsn_nfo.current_att_label
            store_attractor!(bsn_nfo, u_full_state, show_progress)
            bsn_nfo.state = :att_found
            bsn_nfo.consecutive_match = 1
        end
        bsn_nfo.prev_label = ic_label
        return 0
    end

    if bsn_nfo.state == :att_found
        if ic_label == 0 || ic_label == bsn_nfo.visited_cell
            # Maybe chaotic attractor, perodic or long recursion.
            # label this box as part of an attractor
            bsn_nfo.basins[n] = bsn_nfo.current_att_label
            bsn_nfo.consecutive_match = 1
            store_attractor!(bsn_nfo, u_full_state, show_progress)
        elseif iseven(ic_label) && (bsn_nfo.consecutive_match <  mx_chk_loc_att)
            # We make sure we hit the attractor another mx_chk_loc_att consecutive times
            # just to be sure that we have the complete attractor
            bsn_nfo.consecutive_match += 1
        elseif iseven(ic_label) && bsn_nfo.consecutive_match >= mx_chk_loc_att
            # We have checked the presence of an attractor: tidy up everything
            # and get a new cell
            relabel_visited_cell!(bsn_nfo, bsn_nfo.visited_cell, 0)
            # pick the next label for labeling the basin.
            bsn_nfo.visited_cell += 2
            bsn_nfo.current_att_label += 2
            reset_basins_counters!(bsn_nfo)
            return ic_label + 1;
        end
        return 0
    end

    if bsn_nfo.state == :bas_hit
        # hit a labeled basin point of the wrong basin, happens all the time,
        # we check if it happens mx_chk_hit_bas times in a row or if it happens
        # N times along the trajectory whether to decide if it is another basin.
        if bsn_nfo.prev_label == ic_label
            bsn_nfo.consecutive_match += 1
        else
            bsn_nfo.consecutive_match = 1
        end
        if  bsn_nfo.consecutive_match > mx_chk_hit_bas
            relabel_visited_cell!(bsn_nfo, bsn_nfo.visited_cell, 0)
            reset_basins_counters!(bsn_nfo)
            return ic_label
        end
        bsn_nfo.prev_label = ic_label
        return 0
    end

    if bsn_nfo.state == :lost
        bsn_nfo.consecutive_lost += 1
        if bsn_nfo.consecutive_lost > mx_chk_lost || norm(u_full_state) > horizon_limit
            relabel_visited_cell!(bsn_nfo, bsn_nfo.visited_cell, 0)
            reset_basins_counters!(bsn_nfo)
            # problematic IC : diverges or wanders outside the defined grid
            return -1
        end
        bsn_nfo.prev_label = ic_label
        return 0
    end
end

function store_attractor!(bsn_nfo::BasinsInfo{B, IF, D, T, Q},
    u_full_state, show_progress = true) where {B, IF, D, T, Q}
    # bsn_nfo.current_att_label is the number of the attractor multiplied by two
    attractor_id = bsn_nfo.current_att_label ÷ 2
    V = SVector{D, T}
    if haskey(bsn_nfo.attractors, attractor_id)
        push!(bsn_nfo.attractors[attractor_id], V(u_full_state))
    else
        # initialize container for new attractor
        bsn_nfo.attractors[attractor_id] = Dataset([V(u_full_state)])
        if show_progress
            @info "AttractorsViaRecurrences found new attractor with id: $(attractor_id)"
        end
    end
end

function relabel_visited_cell!(bsn_nfo::BasinsInfo, old_label, new_label)
    while !isempty(bsn_nfo.visited_list)
        ind = pop!(bsn_nfo.visited_list)
        if bsn_nfo.basins[ind] == old_label
            bsn_nfo.basins[ind] = new_label
        end
    end
end

function basin_cell_index(y_grid_state, bsn_nfo::BasinsInfo{B}) where {B}
    iswithingrid = true
    @inbounds for i in eachindex(bsn_nfo.grid_minima)
        if !(bsn_nfo.grid_minima[i] ≤ y_grid_state[i] ≤ bsn_nfo.grid_maxima[i])
            iswithingrid = false
            break
        end
    end
    if iswithingrid
        # Snap point to grid
        ind = @. round(Int, (y_grid_state - bsn_nfo.grid_minima)/bsn_nfo.grid_steps) + 1
        return CartesianIndex{B}(ind...)
    else
        return CartesianIndex{B}(-1)
    end
end

function reset_basins_counters!(bsn_nfo::BasinsInfo)
    bsn_nfo.consecutive_match = 0
    bsn_nfo.consecutive_lost = 0
    bsn_nfo.prev_label = 0
    bsn_nfo.state = :att_search
end

function check_next_state!(bsn_nfo, ic_label)
    next_state = :undef
    current_state = bsn_nfo.state
    if current_state == :att_found
        # this is a terminal state, once reached you don't get out
        return
    end

    if ic_label == 0 || ic_label == bsn_nfo.visited_cell
        # unlabeled box or previously visited box with the current label
        next_state = :att_search
    elseif iseven(ic_label)
        # hit an attractor box
        next_state = :att_hit
    elseif ic_label == -1
        # out of the grid we do not reset the counter of other state
        # since the trajectory can follow an attractor that spans outside the grid
        bsn_nfo.state = :lost
        return
    elseif isodd(ic_label)
        # hit an basin box
        next_state = :bas_hit
    end

    if next_state != current_state
        # reset counter except in lost state (the counter freezes in this case)
        if current_state == :lost
            bsn_nfo.consecutive_lost = 1
        else
            bsn_nfo.consecutive_match = 1
        end
    end
    bsn_nfo.state = next_state
end<|MERGE_RESOLUTION|>--- conflicted
+++ resolved
@@ -82,10 +82,6 @@
 
 function AttractorsViaRecurrences(ds::GeneralizedDynamicalSystem, grid;
         Δt = nothing, diffeq = NamedTuple(), sparse = false, kwargs...
-<<<<<<< HEAD
-    )
-    bsn_nfo, integ = basininfo_and_integ(ds, grid, Δt, diffeq, sparse)
-=======
     )
     bsn_nfo, integ = basininfo_and_integ(ds, grid, Δt, diffeq, sparse)
     return AttractorsViaRecurrences(integ, bsn_nfo, grid, kwargs)
@@ -110,7 +106,6 @@
         Δt = nothing, diffeq = NamedTuple(), kwargs...
     )
     bsn_nfo, integ = basininfo_and_integ(ds, grid, Δt, diffeq, true)
->>>>>>> 2f1f2fcb
     return AttractorsViaRecurrences(integ, bsn_nfo, grid, kwargs)
 end
 
@@ -182,13 +177,8 @@
 #####################################################################################
 # Definition of `BasinInfo` and initialization
 #####################################################################################
-<<<<<<< HEAD
-mutable struct BasinsInfo{B, IF, D, T, Q, A <: AbstractArray}
-    basins::A # A always have type parameterization {Int16, B}. Sparse or Array
-=======
 mutable struct BasinsInfo{B, IF, D, T, Q, A <: AbstractArray{Int16, B}}
     basins::A # sparse or dense
->>>>>>> 2f1f2fcb
     grid_steps::SVector{B, Float64}
     grid_maxima::SVector{B, Float64}
     grid_minima::SVector{B, Float64}
