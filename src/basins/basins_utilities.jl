--- conflicted
+++ resolved
@@ -92,7 +92,6 @@
 
 
 """
-<<<<<<< HEAD
     basin_entropy(basins, ε = 20) -> Sb, Sbb
 This algorithm computes the basin entropy `Sb` of the basins of attraction. First, the input `basins`
 is divided regularly into n-dimensional boxes of side `ε` (along all dimensions).
@@ -102,14 +101,7 @@
 different basins, that is, for the boxes on the boundary.
 
 The basin entropy is a measure of the uncertainty on the initial conditions of the basins.
-It is maximum at the value `log(n_att)` being `n_att` the number of attractor. In
-=======
-    basin_entropy(basins; ε = 20) -> Sb, Sbb
-
-This algorithm computes the basin entropy `Sb` of a basins of attraction on a regular grid.
-It is a measure of the uncertainty on the initial conditions of the basins. The basin
-entropy is maximum at the value `log(n_att)` being `n_att` the number of attractors. In
->>>>>>> f2342aa0
+It is maximum at the value `log(n_att)` being `n_att` the number of attractors. In
 this case the boundary is intermingled: for a given initial condition we can find
 another initial condition that lead to another basin arbitriraly close. It provides also
 a simple criterion for fractality: if the boundary basin entropy `Sbb` is above `log(2)`
@@ -153,16 +145,10 @@
 """
     basins_fractal_test(basins; ε = 20, Ntotal = 1000) -> test_res, Sbb
 This is an automated test to decide if the boundary of the basins has fractal structures.
-<<<<<<< HEAD
 The bottom line is to look at the basins with a magnifier of size `ε` at random in `basins`.
 If what we see in the magnifier looks like a smooth boundary (in average) we decide that
-the boundary if smooth. If it is not smooth we can say that at the scale `ε` we have
+the boundary is smooth. If it is not smooth we can say that at the scale `ε` we have
 structures, i.e., it is fractal.
-=======
-The bottom line is to look at the basins with a magnifier of size `ε` a litlle bit everywhere.
-If what we see in the magnifier looks like a smooth boundary we decide that the boundary is smooth.
-If it is not smooth we can say that at the scale `ε` we have structures, i.e., it is fractal.
->>>>>>> f2342aa0
 
 In practice the algorithm computes the boundary basin entropy `Sbb` [`basin_entropy`](@ref) for `Ntotal`
 random balls of radius `ε`. If the computed value is equal to theoretical value of a smooth boundary
