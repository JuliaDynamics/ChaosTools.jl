--- conflicted
+++ resolved
@@ -144,11 +144,7 @@
 
 [^Takens1985]: Takens, On the numerical determination of the dimension of an attractor, in: B.H.W. Braaksma, B.L.J.F. Takens (Eds.), Dynamical Systems and Bifurcations, in: Lecture Notes in Mathematics, Springer, Berlin, 1985, pp. 99–106.
 [^Theiler1988]: Theiler, [Lacunarity in a best estimator of fractal dimension. Physics Letters A, 133(4–5)](https://doi.org/10.1016/0375-9601(88)91016-X)
-<<<<<<< HEAD
-[^Borovkova1999]: Borovkova et al., [Consistency of the Takens estimator for the correlation dimension. The Annals of Applied Probability, 9, 05 1999.] (https://doi.org/10.1214/aoap/1029962747)
-=======
 [^Borovkova1999]: Borovkova et al., [Consistency of the Takens estimator for the correlation dimension. The Annals of Applied Probability, 9, 05 1999.](https://doi.org/10.1214/aoap/1029962747)
->>>>>>> afda1c25
 """
 function takens_best_estimate(X, εmax, metric = Chebyshev())
     n, η, N = 0, zero(eltype(X)), length(X)
