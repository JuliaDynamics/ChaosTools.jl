--- conflicted
+++ resolved
@@ -42,15 +42,11 @@
     increase speed, the number of radii iterated through can be reduced by decreasing
     `num_attempts_radius` (see its entry below).
   - `"silhouettes_optim"`: Same as `"silhouettes"` but performs an optimized search via
-<<<<<<< HEAD
     Optim.jl. It's faster than `"silhouettes"`, with typically the same accuracy (the
     search here is not guaranteed to always find the global maximum, though it typically
     gets close).
-=======
-    Optim.jl. It's faster than `"silhouettes"` and with the same accuracy.
->>>>>>> 30fe0201
-  - `"elbow"`: chooses the the radius according to the elbow (a.k.a. knee,
-    highest-derivative method) and is quicker, though generally leading to worse
+  - `"knee"`: chooses the the radius according to the knee (a.k.a. elbow,
+    highest-derivative method) and is quicker, though generally leading to much worse
     clustering. It requires that `min_neighbors` > 1.
 * `num_attempts_radius = 50` (unsupervised method with silhouettes): number of radii that
   the `optimal_radius_method` will try out in its iterative procedure. Higher values
