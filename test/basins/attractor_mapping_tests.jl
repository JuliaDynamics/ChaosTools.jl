using ChaosTools
using ChaosTools.DynamicalSystemsBase
using ChaosTools.DelayEmbeddings
using ChaosTools.Entropies
using Test
using LinearAlgebra
using OrdinaryDiffEq
using Random
using Statistics


@testset "AttractorMappers" begin

# Define generic testing framework
function test_basins(ds, u0s, grid, expected_fs_raw, featurizer;
        rerr = 1e-3, ferr = 1e-3, ε = nothing, clustering_threshold = 0.0,
        diffeq = NamedTuple(), kwargs...
    )
    # u0s is Vector{Pair}
    known_attractors = Dict(
        k => trajectory(ds, 10000, v; Δt = 1, Ttr=100) for (k,v) in u0s if k ≠ -1
    )
    sampler, = statespace_sampler(Random.MersenneTwister(1234);
        min_bounds = minimum.(grid), max_bounds = maximum.(grid)
    )
    ics = Dataset([sampler() for i in 1:1000])
    expected_fs = sort!(collect(values(expected_fs_raw)))
    known_ids = collect(u[1] for u in u0s)
    reduced_grid = map(g -> range(minimum(g), maximum(g); length = 10), grid)

    # reusable testing function
    function test_basins_fractions(mapper;
            err = 1e-3, known=false, single_u_mapping = true,
            known_ids = known_ids, expected_fs = expected_fs,
            replace_ids_for_clustering = nothing
        )
        if single_u_mapping
            for (k, u0) in u0s
                @test k == mapper(u0)
            end
        end
        # Generic test
        fs = basins_fractions(mapper, sampler; show_progress = false)
        for k in keys(fs)
            @test 0 ≤ fs[k] ≤ 1
        end
        @test sum(values(fs)) == 1

        # Precise test with known initial conditions
        fs, labels, approx_atts = basins_fractions(mapper, ics; show_progress = false)
        found_fs = sort(collect(values(fs)))
        if length(found_fs) > length(expected_fs)
            # drop -1 key if it corresponds to just unidentified points
            found_fs = found_fs[2:end]
        end
        @test length(found_fs) == length(expected_fs) #number of attractors
        errors = abs.(expected_fs .- found_fs)
        for er in errors
            @test er .≤ err
        end
        if known # also test whether the attractor index is correct
            for k in known_ids
                @test abs(fs[k] - expected_fs_raw[k]) ≤ err
            end
        end
        # `basins_of_attraction` tests
        basins, approx_atts = basins_of_attraction(mapper, reduced_grid; show_progress = false)
        @test length(size(basins)) == length(grid)
        if known
            bids = sort!(unique(basins))
            @test all(x -> x ∈ known_ids, bids)
        end
    end

    @testset "Proximity" begin
        mapper = AttractorsViaProximity(ds, known_attractors, ε; diffeq, Ttr = 100)
        test_basins_fractions(mapper; known = true, err = 1e-15)
    end

    @testset "Recurrences" begin
        mapper = AttractorsViaRecurrences(ds, grid; diffeq, show_progress = false, kwargs...)
        test_basins_fractions(mapper; err = rerr)
    end
    @testset "Recurrences Sparse" begin
        mapper = AttractorsViaRecurrences(ds, grid; sparse = true, diffeq, show_progress = false, kwargs...)
        test_basins_fractions(mapper; err = rerr)
    end
    @testset "Featurizing, unsupervised" begin
        clusterspecs = ClusteringConfig()
        mapper = AttractorsViaFeaturizing(ds, featurizer, clusterspecs; diffeq, Ttr = 500)
        test_basins_fractions(mapper; err = ferr, single_u_mapping = false, known_ids = [-1, 1, 2, 3])
    end

    @testset "Featurizing, supervised" begin
        # First generate the templates
        function features_from_u(u)
            A = trajectory(ds, 100, u; Ttr = 500, Δt = 1, diffeq)
            featurizer(A, 0)
        end
        t = [features_from_u(x[2]) for x in u0s]
        templates = Dict([u0[1] for u0 ∈ u0s] .=> t) #keeps labels of u0s

        clusterspecs = ClusteringConfig(; templates, clustering_threshold)
        mapper = AttractorsViaFeaturizing(ds, featurizer, clusterspecs; diffeq, Ttr=500
        )
        test_basins_fractions(mapper; err = ferr, single_u_mapping = false)
    end
end


@testset "Henon map: discrete & divergence" begin
    u0s = [1 => [0.0, 0.0], -1 => [0.0, 2.0]] #template ics
    ds = Systems.henon(zeros(2); a = 1.4, b = 0.3)
    xg = yg = range(-2.0, 2.0; length=100)
    grid = (xg, yg)
    expected_fs_raw = Dict(1 => 0.451, -1 => 0.549)
    function featurizer(A, t)
        # Notice that unsupervised clustering cannot support "divergence to infinity",
        # which it identifies as another attractor (in fact, the first one).
        x = [mean(A[:, 1]), mean(A[:, 2])]
        return any(isinf, x) ? [200.0, 200.0] : x
    end
    test_basins(ds, u0s, grid, expected_fs_raw, featurizer;
    clustering_threshold = 20, ε = 1e-3)
end


@testset "Lorenz-84 system: interlaced close-by" begin
    F = 6.886; G = 1.347; a = 0.255; b = 4.0
    ds = Systems.lorenz84(; F, G, a, b)
    u0s = [
        1 => [2.0, 1, 0], # periodic
        2 => [-2.0, 1, 0], # chaotic
        3 => [0, 1.5, 1.0], # fixed point
    ]
    diffeq = (alg = Vern9(), reltol = 1e-9, abstol = 1e-9)
    M = 200; z = 3
    xg = yg = zg = range(-z, z; length = M)
    grid = (xg, yg, zg)
    expected_fs_raw = Dict(2 => 0.165, 3 => 0.642, 1 => 0.193)

    function featurizer(A, t)
        # This is the number of boxes needed to cover the set
        g = exp(genentropy(A, 0.1; q = 0))
        return [g, minimum(A[:,1])]
    end

    test_basins(ds, u0s, grid, expected_fs_raw, featurizer;
    diffeq, ε = 0.01, ferr=1e-2, Δt = 0.2, mx_chk_att = 20)
end


@testset "Duffing oscillator: stroboscopic map" begin
    ds = Systems.duffing([0.1, 0.25]; ω = 1.0, f = 0.2, d = 0.15, β = -1)
    xg = yg = range(-2.2, 2.2; length=200)
    grid = (xg, yg)
    diffeq = (alg = Vern9(), reltol = 1e-9, abstol = 1e-9)
    T = 2π/1.0
    ds = stroboscopicmap(ds, T; diffeq)
    u0s = [
        1 => [-0.8, 0],
        2 => [1.8, 0],
    ]
    expected_fs_raw = Dict(2 => 0.511, 1 => 0.489)
    function featurizer(A, t)
        return [A[end][1], A[end][2]]
    end

    test_basins(ds, u0s, grid, expected_fs_raw, featurizer; ε = 0.01, ferr=1e-3)
end


@testset "Magnetic pendulum: projected system" begin
    ds = Systems.magnetic_pendulum(γ=1, d=0.2, α=0.2, ω=0.8, N=3)
    xg = range(-2,2,length = 201)
    yg = range(-2,2,length = 201)
    grid = (xg, yg)
    diffeq = (alg = Vern9(), reltol = 1e-9, abstol = 1e-9)
    ds = projected_integrator(ds, 1:2, [0.0, 0.0]; diffeq)
    u0s = [
        1 => [-0.5, 0.857],
        2 => [-0.5, -0.857],
        3 => [1.  , 0.],
    ]
    expected_fs_raw = Dict(2 => 0.318, 3 => 0.347, 1 => 0.335)

    function featurizer(A, t)
        return [A[end][1], A[end][2]]
    end

    test_basins(ds, u0s, grid, expected_fs_raw, featurizer; ε = 0.2, Δt = 1.0, ferr=1e-2)
end


@testset "Thomas cyclical: Poincaré map" begin
    ds = Systems.thomas_cyclical(b = 0.1665)
    xg = yg = range(-6.0, 6.0; length = 100) # important, don't use 101 here, because
    # the dynamical system has some fixed points ON the hyperplane.
    grid = (xg, yg)
    pmap = poincaremap(ds, (3, 0.0), 1e6;
        rootkw = (xrtol = 1e-8, atol = 1e-8), diffeq=(reltol=1e-9,)
    )
    u0s = [
        1 => [1.83899, -4.15575, 0],
        2 => [1.69823, -0.0167188, 0],
        3 => [-4.08547,  -2.26516, 0],
    ]
    expected_fs_raw = Dict(2 => 0.29, 3 => 0.237, 1 => 0.473)
    function thomas_featurizer(A, t)
        x, y = columns(A)
        return [minimum(x), minimum(y)]
    end

    test_basins(pmap, u0s, grid, expected_fs_raw, thomas_featurizer; ε = 1.0, ferr=1e-2)
end

<<<<<<< HEAD

end # Attractor mapping tests
=======
end # Attractor mapping tests
>>>>>>> 77138e03
<|MERGE_RESOLUTION|>--- conflicted
+++ resolved
@@ -214,9 +214,4 @@
     test_basins(pmap, u0s, grid, expected_fs_raw, thomas_featurizer; ε = 1.0, ferr=1e-2)
 end
 
-<<<<<<< HEAD
-
-end # Attractor mapping tests
-=======
-end # Attractor mapping tests
->>>>>>> 77138e03
+end # Attractor mapping tests