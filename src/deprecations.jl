DIFFEQ_DEP_WARN = """
Direct propagation of keyword arguments to DifferentialEquations.jl is deprecated.
From now on pass any DiffEq-related keywords as a `NamedTuple` using the
explicit keyword `diffeq` instead.
"""

@deprecate numericallyapunov(args...; kwargs...) lyapunov_from_data(args...; kwargs...)
@deprecate grassberger(args...; kwargs...) grassberger_dim(args...; kwargs...)

@deprecate basin_fractions basins_fractions

# Don't export `boxregion` from `sampler.jl`

export grassberger_dim
"""
    grassberger_dim(data, εs = estimate_boxsizes(data); kwargs...) → D_C
Use the method of Grassberger and Proccacia[^Grassberger1983], and the correction by
Theiler[^Theiler1986], to estimate the correlation dimension `D_C` of the given `data`.

This function does something extremely simple:
```julia
cm = correlationsum(data, εs; kwargs...)
return linear_region(log.(sizes), log(cm))[2]
```
i.e. it calculates [`correlationsum`](@ref) for various radii and then tries to find
a linear region in the plot of the log of the correlation sum versus log(ε).
See [`generalized_dim`](@ref) for a more thorough explanation.

See also [`takens_best_estimate`](@ref).

[^Grassberger1983]:
    Grassberger and Proccacia, [Characterization of strange attractors, PRL 50 (1983)
    ](https://journals.aps.org/prl/abstract/10.1103/PhysRevLett.50.346)

[^Theiler1986]:
    Theiler, [Spurious dimension from correlation algorithms applied to limited time-series
    data. Physical Review A, 34](https://doi.org/10.1103/PhysRevA.34.2427)
"""
function grassberger_dim(data::AbstractDataset, εs = estimate_boxsizes(data); kwargs...)
    @warn "`grassberger_dim` is deprecated and will be removed in future versions."
    cm = correlationsum(data, εs; kwargs...)
    return linear_region(log.(εs), log.(cm))[2]
end


<<<<<<< HEAD
export match_attractors!
function match_attractors!(args...; kwargs...)
    @warn "`match_attractors!` is deprecated in favor of `match_attractor_ids!`."
    return match_attractor_ids!(args...; kwargs...)
end
=======
export molteno_dim
"""
    molteno_dim(data::Dataset; k0 = 10, q = 1.0, base = ℯ)
Calculate the generalized dimension using the algorithm for box division defined
by Molteno[^Molteno1993].

## Description
Divide the data into boxes with each new box having half the side length of the
former box using [`molteno_boxing`](@ref). Break if the number of points over
the number of filled boxes falls below `k0`. Then the generalized dimension can
be calculated by using [`genentropy`](@ref) to calculate the sum over the
logarithm also considering possible approximations and fitting this to the
logarithm of one over the boxsize using [`linear_region`](@ref).

[^Molteno1993]:
    Molteno, T. C. A., [Fast O(N) box-counting algorithm for estimating dimensions.
    Phys. Rev. E 48, R3263(R) (1993)](https://doi.org/10.1103/PhysRevE.48.R3263)
"""
function molteno_dim(data; k0 = 10, α = nothing, q=1.0, base = ℯ)
    @warn """
    `molteno_dim` is deprecated. Use instead
    ```
    probs, εs = molteno_boxing(data; k0)
    dd = genentropy.(probs; q, base)
    ````
    to get the entropies, and then `linear_region(-log.(base, εs), dd)[2]`
    to get the fractal dimension estimate.
    """
    if α ≠ nothing
        @warn "Keyword `α` is deprecated in favor of `q`."
        q = α
    end
    probs, εs = molteno_boxing(data; k0)
    dd = genentropy.(probs; q, base)
    return linear_region(-log.(base, εs), dd)[2]
end

# Remove warning for Cityblock in `lyapunov_from_data`.
>>>>>>> 8f8e7a69
<|MERGE_RESOLUTION|>--- conflicted
+++ resolved
@@ -43,13 +43,6 @@
 end
 
 
-<<<<<<< HEAD
-export match_attractors!
-function match_attractors!(args...; kwargs...)
-    @warn "`match_attractors!` is deprecated in favor of `match_attractor_ids!`."
-    return match_attractor_ids!(args...; kwargs...)
-end
-=======
 export molteno_dim
 """
     molteno_dim(data::Dataset; k0 = 10, q = 1.0, base = ℯ)
@@ -88,4 +81,9 @@
 end
 
 # Remove warning for Cityblock in `lyapunov_from_data`.
->>>>>>> 8f8e7a69
+
+export match_attractors!
+function match_attractors!(args...; kwargs...)
+    @warn "`match_attractors!` is deprecated in favor of `match_attractor_ids!`."
+    return match_attractor_ids!(args...; kwargs...)
+end