# 2.5
<<<<<<< HEAD
* New `fixedpoints` function that finds fixed points, and their stability, for either continuous or discrete dynamical systems.
=======
* Automatic `Δt` estimation for `basins_of_attraction`.

>>>>>>> 1916194d
# 2.4
* `linear_region` now detects a saturation regime also at the start of the curve y(x). Furthermore a keyword `sat` now decides what the saturation regime is.
# 2.3
* Correlation sum functions now have a `show_progress = false` keyword. It shows a progress bar!
* `linear_region` and `estimate_boxsizes` have `warning = true` keyword.
* The `estimate_boxsizes` function now has keywords `autoexpand = true, we = w, ze = z`.

# 2.2
* Functions `estimate_r0_buenoorovio, estimate_r0_theiler` now return `r0, ε0` with `ε0` the minimum inter-point distance. This increases performance of other methods by reducing duplicate computations.
* Fixed bug in `estimate_r0_buenoorovio` that didn't consider min pairwise distance = 0.
* Exported the already implemented `estimate_r0_theiler`.
* For accuracy improvement, the mean of maximal lengths along each dimension is used in `estimate_boxsizes`. Before it was the maximum of maxima.

# 2.1
* Various improvements to the boxed correlation sum method. Now it also uses an automatic prism dimension.

# 2.0
* The keyword `dt` that was used to denote a chunk of time in many functions that 
  a `DynamicalSystem` has been changed to `Δt` due to conflicts with DifferentialEquations.jl solver options. This change is breaking and cannot be warned or deprecated. Functions affected: `lyapunov, lyapunovspectrum, gali, expansionentropy, orbitdiagram`
* All deprecations have been removed, switch to previous stable version to see any.

# 1.34
* New option in `basins_of_attraction` that allows refining already found basins.

# 1.33
* `lyapunovspectrum` now has a progress meter option.

# 1.32
* New functions for examining the fractal nature of basin boundaries: `basins_fractal_dimension, basin_entropy, basins_fractal_test`.

# 1.31
* New, general function `basins_of_attraction` that replaces the existing `basins_2D` and `basins_general` and can produce arbitrary-dimensional basins of attraction.

# 1.30
* New function `local_growth_rates`
* New function `match_attractors!`

# 1.29
* Performance improvements for basins of attraction
* New function `uncertainty_exponent`
* New function `basin_fractions`
* New function `tipping_probabilities`

# 1.28
* New functions `basins_2D` and `basins_general` that efficiently compute basins of attraction on a plane!

# 1.27
* new function `correlationsum_fixedmass` implements a fixed mass algorithm for the correlationsum given by Grassberger in 1988.

# 1.26
* new function `dyca()` to perform Dynamical Component Analysis

# 1.25
* new function `poincaremap` for iterating over the Poincare map step by step.
* `mean_return_times` has been improved for continuous systems and now also allows `diffeq...` keyword propagation. The keyword `m` is also deprecated in favor of `dmin`.

# 1.24
* Theiler window is now possible in `boxed_correlationsum`.

# 1.23
* Various improvements on the functionality of `estamte_boxsizes` and `linear_region`.

# 1.22
* Orbit diagrams now use the previous state at each new parameter, providing faster convergence to attractor for smaller `Ttr`. The previous option is still available by passing explicitly `u0 = get_state(ds)`.

# 1.21
* Using keyword `α` is deprecated in favor of `q` in all entropy-related discussions (`q` is more common in the literature).
* Added `boxed_correlationsum` and `boxed_correlationdim` that distribute the data into boxes before calculating the correlationsum.
* Added `estimate_r0_buenoorovio` to find the optimal boxsize for the former two functions.

# 1.20
* Keyword `u0` is now valid for `lyapunov`.

# 1.19
* A lot of functions have been deprecated in favor of the new syntax that uses Entropies.jl: `non0hist, binhist, genentropy`.
* `information_dim, capacity_dim, boxcounting_dim` are deprecated.
* Permutation entropy has been re-written from scratch to use the Entropies.jl version. This drops the (completely unnecessary) argument `interval`, however the old method is available as `ChaosTools.permentropy_old`. It will be removed completely in version 2.0.
* `correlationsum` now features the keyword `q` to calculate the q-order correlationsum.
* Add fractal dimension estimation method by Molteno et al `molteno_dim`.
* `lyapunovs` is deprecated in favor of `lyapunovspectrum`.

# 1.18
* `poincaresos` function now also works with input `Dataset` (and does linear interpolation between points sandwiching the hyperplane)

# 1.17
* `transit_time_statistics` deprecated in favor of `exit_entry_times`.
* Added `mean_return_times` function for discrete systems.
* Added `mean_return_times` function for continuous systems.

# 1.16
* `takens_best_estimate` now returns three arguments, the estimate plus the upper and lower 95%-confidence limits.

# 1.15
* New function `transit_time_statistics` that allows computing return times and transit times to subsets of the state space. (Currently for discrete systems only)
* Moved support to Julia 1.5+.

# 1.14
* `orbitdiagram` now allows only collecting states within user-provided limits.
# 1.13
* Takens' best estimate method for estimating the correlation dimension is available as `takens_best_estimate`.

# 1.12
* `binhist` method that returns data histogram and bin edges
* further optimization of `correlationsum` for vector `εs`.

# 1.11
* Theiler's correction is now possible in estimating the correlation sum (as a result, `norm` is now a keyword).

# 1.10
* Added method for estimating correlation dimension (and as a pre-requisite, also the correlation sum) based on the method of Grassberger-Proccacia.
* Added "kernel density nearest neighbor" estimator for probabilistic description of a dataset.

# 1.9
* The expansion entropy from Hunt and Ott (defining chaos 2015) is now included as `expansionentropy`! Thanks and welcome to our new contributor @yuxiliu1995 !

# 1.8
* new function `testchaos01` which implements the so called "0-1" test for chaos, that can test if a numeric timeseries is chaotic or not.

# 1.7
* New function `estimate_period` that attempts to estimate the period of a signal using the following methods:
  * The autocorrelation function (when it comes close to 1 again)

# 1.6
* Implementation of  Wernecke, H., Sándor, B. & Gros, C.
      *How to test for partially predictable chaos*. [Scientific Reports **7**, (2017)](https://www.nature.com/articles/s41598-017-01083-x). Thanks and welcome to our new contributor @efosong ! Implemented with the function `predictability`.

# 1.5
* Updated everything to new DiffEqBase 5.0 and the new default integrator (`SimpleATsit5`)
* Simplified low-level call signature for `poincaresos`.
* Small documentation improvements throughout.


# 1.4
* `estimate_boxsizes` now slightly expands borders if upper and lower do not have 2 orders of magnitude difference.

# 1.3
* increased performance of `non0hist`
* Documentation improvements

# 1.2.1
* Actually fix the issue with `poincaresos` and states starting on the plane
* The default of `direction` had to change to `-1`. We realized that having `1` was wrong and unintuitive with how the PSOS data is returned and plotted and thus we consider this a bugfix.

# 1.2
* allow `u0` as keyword in `poincaresos`

# 1.1
* Fixed a bug in `poincaresos` when the initial condition was on the plane.
* Allowed `poinracesos` and `produce_orbitdiagram` to also configure the keywords of the root finding.

# 1.0 ≡ 0.13
First major release.

# 0.13
* Renamed all low-level methods that were exposed as part of the API to not start with an underscore anymore.
* Updated everything (REQUIRES etc) to julia 1.0.
* Added convergence return function for lyapunov exponents.

# 0.12
## BREAKING
* Dropped support for all julia < 0.7
* Method for estimating reconstruction dimension now estimate temporal neighbor number to account for `reconstruct`.
* Reworked a bit how `orbitdiagram`s and co. behave. Now if given multiple states it is assumed that each state is for a different parameter. Please read the documentation strings of the functions.

## New Features
* Brand new algorithm that computes poincare sections. Now uses interpolation of DiffEq and root finding of Roots.jl. This gives _at least an order of magnitude speedup_ in `produce_orbitdiagram` and makes the source code massively more clear!!!
* It is now possible to choose which variables to save in both discrete and continuous orbit diagrams.
* Added method to compute mutual information, from  A. Kraskov *et al.*, [Phys. Rev. E **69**, pp 066138 (2004)]
* Added method in finding delay time that uses mutual information. At the moment this method is vastly inferior to all others both in speed and in actual results.
* `lyapunovspectrum` is 1 to 2 orders of magnitude faster.


# 0.11
* Changed `gali` call signature to be the same as `lyapunovspectrum`.
* Bugfixed 1D lyapunov computation
* Bugfixed `set_deviations!` for continuous systems
* Updated for `DynamicalSystemsBase` 0.10 (using `get_state` etc.)
* Significantly reduced code repetition in the source.


# v0.9
* Upgraded `poincaresos` to work for any arbitrary hyperplane. The call signature had
  to change to make it work.

# v0.8.2
* Docstring typos fixed
* Removed aliases from `genentropy` .

# v0.8
* Methods for estimating Reconstruction parameters moved here.
* Added Cao's method for estimating dimension.
* Added methods to find delay time:
  * First minimum
  * First zero
  * Exp. decay
  * Mutual information (NOT exported, needs to be tested and documented)
* Generalized `numericallyapunov` to allow choosing Theiler window
  (and adopted it to new `neighborhood` function).
* Keyword `method` in `numericallyapunov` changed to

# v0.7
## Breaking
* The code for estimating reconstruction parameters was moved to `DynamicalSystemsBase`.
## Non-Breaking
* Theiler window is now configurable in `numericallyapunov`.
* Updated source and documentation for new `Reconstruction`.
* Type-stability tests and improvements.

# v0.6
This version updates all internals to be on par with `DynamicalSystemsBase` 0.6

*All* internal implementations of methods that use a `DynamicalSystem` have been
reworked almost from the ground up.

This lead to (only minor) changes to some of the high level interfaces. Please see
the documentation strings of each function before using it.

# v0.5.1
## Non-breaking
* Bugfix: gali was invasive in the diff_eq_kwargs

# v0.5.0
## Breaking
* Updated everything to be on par with the changes of DynamicalSystemsBase v0.5

## Non-breaking
* Minor bug fixes resulting from misstypos.
* New method for permutation entropy: `permentropy` !

# v0.4.3
* Added Broomhead King function
* Estimate_delay and other functions about reconstructions are now in this repo.

# v0.4.1
* Many bugfixes relating evolution of continuous systems and correct
  callback propagation.
# v0.4.0
## Breaking
* Updated everything to be on par with Base 0.3.1
* Added more tests
* Propagate callbacks etc in orbit diagrams


# v0.3.0
## BREAKING
* Overhauled the way `estimate_boxsizes` works.

# v0.2.0
* added method for Poincare surface of section
* added orbit diagram for maps
* added production of orbit diagram for flows through Poincare surface of sections

# v0.1.0
Initial release, see: https://juliadynamics.github.io/DynamicalSystems.jl/v1.0.0/
for the features up to this point.<|MERGE_RESOLUTION|>--- conflicted
+++ resolved
@@ -1,10 +1,7 @@
 # 2.5
-<<<<<<< HEAD
 * New `fixedpoints` function that finds fixed points, and their stability, for either continuous or discrete dynamical systems.
-=======
 * Automatic `Δt` estimation for `basins_of_attraction`.
 
->>>>>>> 1916194d
 # 2.4
 * `linear_region` now detects a saturation regime also at the start of the curve y(x). Furthermore a keyword `sat` now decides what the saturation regime is.
 # 2.3
