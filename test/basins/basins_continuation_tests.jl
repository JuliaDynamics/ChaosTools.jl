using Test, ChaosTools
using ChaosTools.DynamicalSystemsBase, ChaosTools.DelayEmbeddings
using Random

@testset "magnetic pendulum" begin
    d, α, ω = 0.3, 0.2, 0.5
    ds = Systems.magnetic_pendulum(; d, α, ω)
    xg = yg = range(-3, 3, length = 101)
    ds = projected_integrator(ds, 1:2, [0.0, 0.0])
    mapper = AttractorsViaRecurrences(ds, (xg, yg); Δt = 1.0)
    rr = range(1, 0; length = 101)
    psorig = [[1, 1, γ] for γ in rr]
    pidx = :γs
<<<<<<< HEAD
    for (j, ps) in enumerate((psorig, reverse(psorig)))
        # test that both finding and removing attractor works
        mapper = AttractorsViaRecurrences(ds, (xg, yg); Δt = 1.0)
        sampler, = statespace_sampler(; min_bounds = [-3,-3], max_bounds = [3,3])

        continuation = RecurrencesSeedingContinuation(mapper; threshold = Inf)
        # With this threshold all attractors are mapped to each other, they are within
        # distance 1 in state space.
        fractions_curves, attractors_info = basins_fractions_continuation(
            continuation, ps, pidx, sampler; show_progress = false, samples_per_parameter = 1000
        )

        # Keys of the two attractors that always exist
        twokeys = collect(keys(fractions_curves[(j == 2 ? 1 : 101)]))

        for (i, p) in enumerate(ps)
            γ = p[3]
            fs = fractions_curves[i]
            attractors = attractors_info[i]
            k = sort!(collect(keys(fs)))
            @test maximum(k) ≤ 3
            # @show k
            attk = sort!(collect(keys(attractors)))
            @test k == attk
            @test all(fk -> fk ∈ k, twokeys)
            # It is arbitrary what id we get, because the third
            # fixed point that vanishes could have any of the three ids
            # But we can test for sure how many ids we have
            gammathres = j == 1 ? 0.2 : 0.21
            if γ < gammathres
                @test length(k) == 2
            else
                @test length(k) == 3
            end
            @test sum(values(fs)) ≈ 1
=======
    sampler, = statespace_sampler(; min_bounds = [-3,-3], max_bounds = [3,3])

    continuation = RecurrencesSeedingContinuation(mapper; threshold = 1.)
    # With this threshold all attractors are mapped to each other, they are within
    # distance 1 in state space.
    fractions_curves, attractors_info = basins_fractions_continuation(
        continuation, ps, pidx, sampler; show_progress = false, samples_per_parameter = 1000
    )

    finalkeys = collect(keys(fractions_curves[end]))

    # for k in attractors_info
    #     @show collect(keys(k))
    # end

    for (i, p) in enumerate(ps)
        γ = p[3]
        fs = fractions_curves[i]
        attractors = attractors_info[i]
        k = sort!(collect(keys(fs)))
        @test maximum(k) ≤ 3
        # @show k
        attk = sort!(collect(keys(attractors)))
        @test k == attk
        @test all(fk -> fk ∈ k, finalkeys)
        # It is arbitrary what id we get, because the third
        # fixed point that vanishes could have any of the three ids
        # But we can test for sure how many ids we have
        if γ < 0.2
            @test length(k) == 2
        else
            @test length(k) == 3
>>>>>>> c73017eb
        end
        # # Plot code for fractions
        # using GLMakie
        # x = [fs[finalkeys[1]] for fs in fractions_curves]
        # y = [fs[finalkeys[2]] for fs in fractions_curves]
        # z = zeros(length(x))
        # fig = Figure(resolution = (400, 300))
        # ax = Axis(fig[1,1])
        # display(fig)
        # γs = [p[3] for p in ps]
        # band!(ax, γs, z, x; color = Cycled(1), label = "1")
        # band!(ax, γs, x, x .+ y; color = Cycled(2), label  = "2")
        # band!(ax, γs, x .+ y, 1; color = Cycled(3), label = "3")
        # xlims!(ax, 0, 1)
        # ylims!(ax, 0, 1)
        # ax.ylabel = "fractions"
        # ax.xlabel = "magnet strength"
        # axislegend(ax)
        # Makie.save("magnetic_fracs.png", fig; px_per_unit = 4)
    end
end


@testset "Henon map" begin
    # Reference for the "new Henon": Shrimali, Manish Dev, et al. "The nature of attractor basins in multistable systems." International Journal of Bifurcation and Chaos 18.06 (2008): 1675-1688. https://doi.org/10.1142/S0218127408021269
    function new_henon(x, p, n)
        return SVector{2}(p[1] - x[1]^2 - (1 - p[2])*x[2],  x[1])
    end
    a = 0.0
    ν = 0.01
    u0 = [0.0, 0.6]
    ds = DiscreteDynamicalSystem(new_henon, u0, [a,ν])
    ps = range(0.0, 0.4; length = 101)

    # This is standard henon map
    ds = Systems.henon(; b = 0.3, a = 1.4)
    ps = range(1.2, 1.25; length = 101)
    # In these parameters we go from a chaotic attractor to a period 7 orbit at a≈1.2265
    # (you can see this by launching our wonderful `interactive_orbitdiagram` app).
    # So we can use this to test different matching processes
    # (because "by distance" matches the two kind of attractors already)
    # Notice that the length=101 is rather sensitive and depending on it, some
    # much smaller periodic windows exist in the range. (For 101, a period-14 exists e.g.)
    acritical = 1.2265

    xg = yg = range(-2.5, 2.5, length = 500)
    mapper = AttractorsViaRecurrences(ds, (xg, yg),
            mx_chk_fnd_att = 3000,
            mx_chk_loc_att = 3000
    )
    pidx = 1
    sampler, = statespace_sampler(Random.MersenneTwister(1234);
        min_bounds = [-2,-2], max_bounds = [2,2]
    )
    distance_function = function (A, B)
        # length of attractors within a factor of 2, then distance is ≤ 1
        return abs(log(2, length(A)) - log(2, length(B)))
    end
    # notice that without this special distance function, even with a
    # really small threshold like 0.2 we still get a "single" attractor
    # throughout the range. Now we get one with period 14, a chaotic,
    # and one with period 7 that spans the second half of the parameter range
    continuation = RecurrencesSeedingContinuation(mapper;
        threshold = 0.99, metric = distance_function
    )
    fractions_curves, attractors_info = basins_fractions_continuation(
        continuation, ps, pidx, sampler;
        show_progress = true, samples_per_parameter = 100
    )

    for (i, p) in enumerate(ps)
        fs = fractions_curves[i]
        attractors = attractors_info[i]
        @test sum(values(fs)) ≈ 1
        # Test that keys are the same (-1 doesn't have attractor)
        k = sort!(collect(keys(fs)))
        -1 ∈ k && deleteat!(k, 1)
        attk = sort!(collect(keys(attractors)))
        @test k == attk
    end

    # unique keys
    unique_keys = unique!(reduce(vcat, [collect(keys(a)) for a in attractors_info]))
    # We can have at most 4 attractors: initial chaotic, period 14 in the middle,
    # chaotic again, and period 7 at the end. ALl of these should be matched to each other.
    @test length(unique_keys) ≤ 4

    # Animation of henon attractors
    # using GLMakie
    # fig = Figure(); display(fig)
    # ax = Axis(fig[1,1]; limits = (-2,2,-1,1))
    # colors = Dict(k => Cycled(i) for (i, k) in enumerate(unique_keys))
    # display(fig)
    # record(fig, "henon_test.mp4", eachindex(ps); framerate = 5) do i
    #     empty!(ax)
    #     p = ps[i]
    #     ax.title = "p = $p"
    #     # fs = fractions_curves[i]
    #     attractors = attractors_info[i]
    #     set_parameter!(ds, pidx, p)
    #     for (k, att) in attractors
    #         tr = trajectory(ds, 1000, att[1])
    #         scatter!(ax, tr[:, 1], tr[:, 2]; color = colors[k])
    #     end
    # end


end

# %%
@testset "lorenz84" begin

end

using OrdinaryDiffEq
F = 6.886; G = 1.347; a = 0.255; b = 4.0
ds = Systems.lorenz84(; F, G, a, b)
diffeq = (alg = Vern9(), reltol = 1e-9, abstol = 1e-9, maxiters = 1e12)
M = 600; z = 3
xg = yg = zg = range(-z, z; length = M)
grid = (xg, yg, zg)

sampler, = statespace_sampler(Random.MersenneTwister(1234);
    min_bounds = minimum.(grid), max_bounds = maximum.(grid)
)
mapper = AttractorsViaRecurrencesSparse(ds, grid;
    mx_chk_fnd_att = 100,
    mx_chk_loc_att = 100,
    diffeq, Δt = 0.1
)

# coexistance of periodic and chaotic, and then the chaotic collapses
# into the fixed point via a "crisis" (aka global bifurcation).
# stable fixed point exists always throughout the parameter range,
# but after the collapse, a fixed point and periodic attractor exist
Grange = range(1.32, 1.37; length = 101)
Gidx = 2
# threshold = 0.01 is the ε value we give at the mapper test
continuation = RecurrencesSeedingContinuation(mapper; threshold = Inf)
fractions_curves, attractors_info = basins_fractions_continuation(
    continuation, Grange, Gidx, sampler;
    show_progress = true, samples_per_parameter = 1000
)

# So if we get fractions_curves[80:90]
# we see that just after the transition of 3 to 2 attractors,
# we get  Dict(3 => 0.1400198609731877, 1 => 0.23535253227408143).
# So the fractions do not sum to 1.

# %%
unique_keys = unique!(reduce(vcat, [collect(keys(a)) for a in attractors_info]))
using GLMakie
fig = Figure(); display(fig)
ax = Axis(fig[1,1]; limits = (-1,3,-3,3))
colors = Dict(k => Cycled(i) for (i, k) in enumerate(unique_keys))
att_obs = Dict(k => Observable(Point2f[]) for k in unique_keys)
for k in unique_keys
    scatter!(ax, att_obs[k]; color = colors[k],
    label = "$k", markersize = 8)
end
axislegend(ax)
# display(fig)

record(fig, "lorenz84_test.mp4", eachindex(Grange); framerate = 4) do i
    p = Grange[i]
    ax.title = "p = $p"
    # fs = fractions_curves[i]
    attractors = attractors_info[i]
    set_parameter!(ds, Gidx, p)
    for (k, att) in attractors
        tr = trajectory(ds, 2000, att[1]; Δt = 1)
        att_obs[k][] = vec(tr[:, [1,2]])
        notify(att_obs[k])
    end
    # also ensure that attractors that don't exist are cleared
    for k in setdiff(unique_keys, collect(keys(attractors)))
        att_obs[k][] = Point2f[]; notify(att_obs[k])
    end
end

# Basins plot
# %%
# ps = Grange
finalkeys = collect(keys(fractions_curves[end]))
x = [fs[finalkeys[1]] for fs in fractions_curves]
y = [fs[finalkeys[2]] for fs in fractions_curves]
z = zeros(length(x))
fig = Figure(resolution = (400, 300))
ax = Axis(fig[1,1])
display(fig)
γs = Grange
band!(ax, γs, z, x; color = Cycled(1), label = "fixed p.")
band!(ax, γs, x, x .+ y; color = Cycled(2), label  = "limit c.")
band!(ax, γs, x .+ y, 1; color = Cycled(3), label = "chaotic")
xlims!(ax, γs[1], γs[end])
ylims!(ax, 0, 1)
ax.ylabel = "fractions"
ax.xlabel = "G parameter"
axislegend(ax; position = :lt)
Makie.save("lorenz84_fracs.png", fig; px_per_unit = 4)
negate_remove_bg("lorenz84_fracs.png")


@testset "Second Order Kuramoto Oscillators"  
    using OrdinaryDiffEq
    using LinearAlgebra:norm
    using Statistics:mean
    using Graphs

    """
        second_order_kuramoto(du, u, p::second_order_kuramoto_parameters, t)

    Second order Kuramoto system on the adjacency matrix ``A_{ij} = E'_{ie} E_{ej}``.

    ``\\dot{\\theta}_i = w_i``
    ``\\dot{\\omega} = \\Omega_i - \\alpha\\omega + \\lambda\\sum_{j=1}^N A_{ij} sin(\\theta_j - \\theta_i)``

    """

    # We have to define a callback to wrap the phase in [-π,π]
    function affect!(integrator)
        uu = integrator.u
        N = length(integrator.u)
        for k in 1:Int(N/2)
            if integrator.u[k] < -π
                uu[k] = uu[k] + 2π
                set_state!(integrator, uu)
                u_modified!(integrator, true)
            elseif  integrator.u[k] > π
                uu[k] = uu[k] - 2π
                set_state!(integrator, uu)
                u_modified!(integrator, true)
            end
        end
    end
    function condition(u,t,integrator)
        N = length(integrator.u)
        for k in 1:Int(N/2)
            if (integrator.u[k] < -π  || integrator.u[k] > π)
                return true
            end
        end
        return false
    end
    cb = DiscreteCallback(condition,affect!)

    function second_order_kuramoto(du, u, p, t)
        N = p[1]; drive = p[5]; damping = p[2]; coupling = p[3]; incidence = p[4];    
        du[1:N] .= u[1 + N:2*N]
        du[N+1:end] .= drive .- damping .* u[1 + N:2*N] .- coupling .* (incidence * sin.(incidence' * u[1:N]))
        nothing
    end

    seed = 5386748129040267798
    Random.seed!(seed)
    # Set up the parameters for the network
    N = 30 # in this case this is the number of oscillators, the system dimension is twice this value
    g = random_regular_graph(N, 3)
    E = incidence_matrix(g, oriented=true)
    drive = [isodd(i) ? +1. : -1. for i = 1:N]
    #K = 2.
    par = second_order_kuramoto_parameters(N, 0.1, K, E, drive)
    T = 5000.
    ds = ContinuousDynamicalSystem(second_order_kuramoto, zeros(2*N), [N, 0.1, K, E, drive], (J,z0, p, n) -> nothing)
    diffeq = (alg = Tsit5(), reltol = 1e-9, callback = cb, maxiters = 1e7)
    yg = range(-12.5, 12.5; length = 30)
    _get_rand_ic(y) = [pi*(rand(N) .- 0.5); y]
    psys = projected_integrator(ds, N+1:2*N, _get_rand_ic; diffeq)
    # pgrid = ntuple(x -> yg, N)
    # # Mapping with recurrences on the grid. 
    # mapper = AttractorsViaRecurrences(psys, pgrid; Δt = .1, diffeq, 
    #     sparse = true,
    #     mx_chk_fnd_att = 100,
    #     mx_chk_loc_att = 100,
    #     mx_chk_att = 2,
    #     mx_chk_hit_bas = 10)

    function featurizer(A, t)
        g = mean(A) 
        return g
    end
    clstrspcs = ClusteringConfig(; min_neighbors=1)

    mapper = AttractorsViaFeaturizing(psys, featurizer, clstrspcs; Δt = 0.1, diffeq) 

    pidx = 3 
    ps = range(0., 10., length = 10) 
    sampler, = statespace_sampler(Random.MersenneTwister(1234);
        min_bounds = minimum.(pgrid),  max_bounds = maximum.(pgrid)
    )
    distance_function = function (A, B)
        # Compute Euclidean distance between the average of the attractors. 
        return norm(mean(A) - mean(B))
    end
    continuation = RecurrencesSeedingContinuation(mapper;
        threshold = 0.99, metric = distance_function
    )
    fractions_curves, attractors_info = basins_fractions_continuation(
        continuation, ps, pidx, sampler;
        show_progress = true, samples_per_parameter = 100
    )

end
<|MERGE_RESOLUTION|>--- conflicted
+++ resolved
@@ -11,7 +11,6 @@
     rr = range(1, 0; length = 101)
     psorig = [[1, 1, γ] for γ in rr]
     pidx = :γs
-<<<<<<< HEAD
     for (j, ps) in enumerate((psorig, reverse(psorig)))
         # test that both finding and removing attractor works
         mapper = AttractorsViaRecurrences(ds, (xg, yg); Δt = 1.0)
@@ -47,40 +46,6 @@
                 @test length(k) == 3
             end
             @test sum(values(fs)) ≈ 1
-=======
-    sampler, = statespace_sampler(; min_bounds = [-3,-3], max_bounds = [3,3])
-
-    continuation = RecurrencesSeedingContinuation(mapper; threshold = 1.)
-    # With this threshold all attractors are mapped to each other, they are within
-    # distance 1 in state space.
-    fractions_curves, attractors_info = basins_fractions_continuation(
-        continuation, ps, pidx, sampler; show_progress = false, samples_per_parameter = 1000
-    )
-
-    finalkeys = collect(keys(fractions_curves[end]))
-
-    # for k in attractors_info
-    #     @show collect(keys(k))
-    # end
-
-    for (i, p) in enumerate(ps)
-        γ = p[3]
-        fs = fractions_curves[i]
-        attractors = attractors_info[i]
-        k = sort!(collect(keys(fs)))
-        @test maximum(k) ≤ 3
-        # @show k
-        attk = sort!(collect(keys(attractors)))
-        @test k == attk
-        @test all(fk -> fk ∈ k, finalkeys)
-        # It is arbitrary what id we get, because the third
-        # fixed point that vanishes could have any of the three ids
-        # But we can test for sure how many ids we have
-        if γ < 0.2
-            @test length(k) == 2
-        else
-            @test length(k) == 3
->>>>>>> c73017eb
         end
         # # Plot code for fractions
         # using GLMakie
