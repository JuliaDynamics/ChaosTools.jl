#######################################################################################
# Original correlation sum
#######################################################################################
using Distances, Roots
export correlationsum, grassberger_dim, boxed_correlationsum,
estimate_r0_buenoorovio, data_boxing, autoprismdim

"""
    correlationsum(X, ε::Real; w = 0, norm = Euclidean(), q = 2) → C_q(ε)
Calculate the `q`-order correlation sum of `X` (`Dataset` or timeseries)
for a given radius `ε` and `norm`.

The function [`boxed_correlationsum`](@ref) is faster and should be preferred over this one.

## Description
The correlation sum is done using the formula:
```math
C_2(\\epsilon) = \\frac{2}{(N-w)(N-w-1)}\\sum_{i=1}^{N}\\sum_{j=1+w+i}^{N} B(||X_i - X_j|| < \\epsilon)
```
for `q=2` and
```math
C_q(\\epsilon) = \\left[\\frac{1}{\\alpha} \\sum_{i=w+1}^{N-w}\\left[\\sum_{j:|i-j| > w} B(||X_i - X_j|| < \\epsilon)\\right]^{q-1}\\right]^{1/(q-1)}
```
where
```math
\\alpha = (N-2w)(N-2w-1)^{(q-1)}
```
for `q≠2`, where ``N`` is its length and ``B`` gives 1 if the argument is
`true`. `w` is the [Theiler window](@ref). If `ε` is a vector its values have to be
ordered. See the article of Grassberger for the general definition [^Grassberger2007] and the book "Nonlinear Time Series Analysis" [^Kantz2003], Ch. 6, for
a discussion around `w` and choosing best values and Ch. 11.3 for the
explicit definition of the q-order correlationsum.

    correlationsum(X, εs::AbstractVector; w, norm, q) → C_q(ε)

If `εs` is a vector, `C_q` is calculated for each `ε ∈ εs`.
If also `q=2`, some strong optimizations are done, but this requires the allocation
a matrix of size `N×N`. If this is larger than your available memory please use instead:
```julia
[correlationsum(..., ε) for ε in εs]
```

See [`grassberger`](@ref) for more.
See also [`takens_best_estimate`](@ref).

[^Grassberger]: Peter Grassberger (2007) [Grassberger-Procaccia algorithm. Scholarpedia, 2(5):3043.](http://dx.doi.org/10.4249/scholarpedia.3043)

[^Kantz]: Kantz, H., & Schreiber, T. (2003). [More about invariant quantities. In Nonlinear Time Series Analysis (pp. 197-233). Cambridge: Cambridge University Press.](https://doi:10.1017/CBO9780511755798.013)
"""
function correlationsum(X, ε; q = 2, norm = Euclidean(), w = 0)
    if q == 2
        correlationsum_2(X, ε, norm, w)
    else
        correlationsum_q(X, ε, q, norm, w)
    end
end

function correlationsum_2(X, ε::Real, norm = Euclidean(), w = 0)
    N, C = length(X), zero(eltype(X))
    for (i, x) in enumerate(X)
        for j in i+1+w:N
            C += evaluate(norm, x, X[j]) < ε
        end
    end
    return C * 2 / ((N-w-1)*(N-w))
end

function correlationsum_q(X, ε::Real, q, norm = Euclidean(), w = 0)
    N, C = length(X), zero(eltype(X))
    normalisation = (N-2w)*(N-2w-one(eltype(X)))^(q-1)
    for i in 1+w:N-w
        x = X[i]
        C_current = zero(eltype(X))
        # computes all distances from 0 up to i-w
        for j in 1:i-w-1
            C_current += evaluate(norm, x, X[j]) < ε
        end
        # computes all distances after i+w till the end
        for j in i+w+1:N
            C_current += evaluate(norm, x, X[j]) < ε
        end
        C += C_current^(q - 1)
    end
    return (C / normalisation) ^ (1 / (q-1))
end

# Optimized version
function correlationsum_2(X, εs::AbstractVector, norm = Euclidean(), w = 0)
    @assert issorted(εs) "Sorted εs required for optimized version."
    d = distancematrix(X, norm)
    Cs = zeros(eltype(X), length(εs))
    N = length(X)
    factor = 2/((N-w)*(N-1-w))
    # First loop: mid-way ε until lower saturation point (C=0)
    for k in length(εs)÷2:-1:1
        ε = εs[k]
        for i in 1:N
            @inbounds Cs[k] += count(d[j, i] < ε for j in i+1+w:N)
        end
        Cs[k] == 0 && break
    end
    # Second loop: mid-way ε until higher saturation point (C=max)
    for k in (length(εs)÷2 + 1):length(εs)
        ε = εs[k]
        for i in 1:N
            @inbounds Cs[k] += count(d[j, i] < ε for j in i+1+w:N)
        end
        if Cs[k] ≈ 1/factor
            Cs[k:end] .= 1/factor
            break
        end
    end
    return Cs .* factor
end

function correlationsum_q(X, εs::AbstractVector, q, norm = Euclidean(), w = 0)
    @assert issorted(εs) "Sorted εs required for optimized version."
    Nε, T, N = length(εs), eltype(X), length(X)
    Cs = zeros(T, Nε)
    normalisation = (N-2w)*(N-2w-one(T))^(q-1)
    for i in 1+w:N-w
        x = X[i]
        C_current = zeros(T, Nε)
        # Compute distances for j outside the Theiler window
        for j in Iterators.flatten((1:i-w-1, i+w+1:N))
            dist = evaluate(norm, x, X[j])
            for k in Nε:-1:1
                if dist < εs[k]
                    C_current[k] += 1
                else
                    break
                end
            end
        end
        Cs .+= C_current .^ (q-1)
    end
    return (Cs ./ normalisation) .^ (1/(q-1))
end

function distancematrix(X, norm = Euclidean())
    N = length(X)
    d = zeros(eltype(X), N, N)
    @inbounds for i in 1:N
        for j in i+1:N
            d[j, i] = evaluate(norm, X[i], X[j])
        end
    end
    return d
end

"""
    grassberger_dim(data, εs = estimate_boxsizes(data); kwargs...) → D_C
Use the method of Grassberger and Proccacia[^Grassberger1983], and the correction by
Theiler[^Theiler1986], to estimate the correlation dimension `D_C` of the given `data`.

This function does something extremely simple:
```julia
cm = correlationsum(data, εs; kwargs...)
return linear_region(log.(sizes), log(cm))[2]
```
i.e. it calculates [`correlationsum`](@ref) for various radii and then tries to find
a linear region in the plot of the log of the correlation sum versus log(ε).
See [`generalized_dim`](@ref) for a more thorough explanation.

See also [`takens_best_estimate`](@ref).

[^Grassberger1983]: Grassberger and Proccacia, [Characterization of strange attractors, PRL 50 (1983)](https://journals-aps-org.e-bis.mpimet.mpg.de/prl/abstract/10.1103/PhysRevLett.50.346)

[^Theiler1986]: Theiler, [Spurious dimension from correlation algorithms applied to limited time-series data. Physical Review A, 34](https://doi.org/10.1103/PhysRevA.34.2427)
"""
function grassberger_dim(data::AbstractDataset, εs = estimate_boxsizes(data); kwargs...)
    cm = correlationsum(data, εs; kwargs...)
    return linear_region(log.(εs), log.(cm))[2]
end

################################################################################
# Correlationsum, but we distributed data to boxes beforehand
################################################################################
"""
    boxed_correlationsum(data, εs, r0 = maximum(εs); q=2, P=autoprisimdim(data), w=0) → Cs

Estimate the box assisted q-order correlation sum[^Kantz2003] `Cs` out of a
dataset `data` for each radius in `εs`, by splitting the data into boxes of size `r0`
beforehand. This method is much faster than [`correlationsum`](@ref), **provided that** the 
box size `r0` is significantly smaller than then the attractor length.
A good estimate for `r0` is [`estimate_r0_buenoorovio`](@ref).

    boxed_correlationsum(data; q = 2 , P = autoprisimdim(data), w = 0) → εs, Cs

In this method the minimum inter-point distance and [`estimate_r0_buenoorovio`](@ref)
are used to estimate good `εs` for the calculation, which are also returned.

## Description
`C_q(ε)` is calculated for every `ε ∈ εs` and each of the boxes to then be
summed up afterwards. The method of splitting the data into boxes was 
implemented according to Theiler[^Theiler1987]. `w` is the [Theiler window](@ref).
`P` is the prism dimension. If `P` is unequal to the dimension of the data, only the
first `P` dimensions are considered for the box distribution (this is called the
prism-assisted version). By default `P` is choosen automatically.

The function is explicitly optimized for `q = 2` but becomes quite slow for `q ≠ 2`.

See [`correlationsum`](@ref) for the definition of `C_q`
and also [`data_boxing`](@ref) to use the algorithm that splits data into boxes.

[^Kantz]: Kantz, H., & Schreiber, T. (2003). [More about invariant quantities. In Nonlinear Time Series Analysis (pp. 197-233). Cambridge: Cambridge University Press.](https://doi:10.1017/CBO9780511755798.013)

[^Theiler1987]: Theiler, [Efficient algorithm for estimating the correlation dimension from a set of discrete points. Physical Review A, 36](https://doi.org/10.1103/PhysRevA.36.4456)
"""
function boxed_correlationsum(data; q = 2, P = autoprismdim(data), w = 0)
    r0 = estimate_r0_buenoorovio(data, P)
    ε0 = minimum_pairwise_distance(data)[1]
    @assert  r0 < ε0 "The calculated box size was smaller than the minimum interpoint " *
    "distance. Please choose manually."
    εs = 10 .^ range(log10(ε0), log10(r0), length = 16)
    boxed_correlationsum(data, εs, r0; q, P, w)
end

function boxed_correlationsum(
        data, εs, r0 = maximum(εs);
        q = 2, P = autoprismdim(data), w = 0
    )
    @assert P ≤ size(data, 2) "Prism dimension has to be lower or equal than " *
    "data dimension."
    boxes, contents = data_boxing(data, r0, P)
    if q == 2
        boxed_correlationsum_2(boxes, contents, data, εs; w)
    else
        boxed_correlationsum_q(boxes, contents, data, εs, q; w)
    end
end

"""
    autoprismdim(data, version = :bueno)

An algorithm to find the ideal choice of a prism dimension for [`boxed_correlationsum`](@ref).
`version = :bueno` uses `P=2`, while `version = :theiler` uses Theiler's original suggestion.
"""
function autoprismdim(data, version = :bueno)
    D = dimension(data)
    N = length(data)
    if version == :bueno
        return min(D, 2)
    elseif version == :theiler
        if D > 0.75 * log2(N)
            return max(2, ceil(0.5 * log2(N)))
        else
            return D
        end
    end
end

"""
    data_boxing(data, r0, P = size(data, 2))
Distribute the `data` points into boxes of size `r0`. Return box positions
and the contents of each box as two separate vectors. Implemented according to
the paper by Theiler[^Theiler1987] improving the algorithm by Grassberger and
Procaccia[^Grassberger1983]. If `P` is smaller than the dimension of the data,
only the first `P` dimensions are considered for the distribution into boxes.

See also: [`boxed_correlationsum`](@ref).

[^Theiler1987]: Theiler, [Efficient algorithm for estimating the correlation dimension from a set of discrete points. Physical Review A, 36](https://doi.org/10.1103/PhysRevA.36.4456)

[^Grassberger1983]: Grassberger and Proccacia, [Characterization of strange attractors, PRL 50 (1983)](https://journals-aps-org.e-bis.mpimet.mpg.de/prl/abstract/10.1103/PhysRevLett.50.346)
"""
function data_boxing(data, r0, P = size(data, 2))
    @assert P ≤ size(data, 2) "Prism dimension has to be lower or equal than "*
    "data dimension."
    mini = minima(data)[1:P]

    # Map each datapoint to its bin edge and sort the resulting list:
    bins = map(point -> floor.(Int, (point[1:P] - mini)/r0), data)
    permutations = sortperm(bins, alg=QuickSort)

    boxes = unique(bins[permutations])
    contents = Vector{Vector{Int}}()
    sizehint!(contents, length(boxes))

    prior, prior_perm = 1, permutations[1]
    # distributes all permutation indices into boxes
    for (index, perm) in enumerate(permutations)
        if bins[perm] != bins[prior_perm]
            push!(contents, permutations[prior:index-1])
            prior, prior_perm = index, perm
        end
    end
    push!(contents, permutations[prior:end])

    Dataset(boxes), contents
end

"""
    boxed_correlationsum_2(boxes, contents, data, εs; w = 0)
For a vector of `boxes` and the indices of their `contents` inside of `data`,
calculate the classic correlationsum of a radius or multiple radii `εs`.
`w` is the Theiler window, for explanation see [`boxed_correlationsum`](@ref).
"""
function boxed_correlationsum_2(boxes, contents, data, εs; w = 0)
    Cs = zeros(eltype(data), length(εs))
    N = length(data)
    for index in 1:length(boxes)
        indices_neighbors = find_neighborboxes_2(index, boxes, contents)
        indices_box = contents[index]
        Cs .+= inner_correlationsum_2(indices_box, indices_neighbors, data, εs; w)
    end
    Cs .* (2 / ((N - w) * (N - w - 1)))
end

"""
    find_neighborboxes_2(index, boxes, contents) → indices
For an `index` into `boxes` all neighbouring boxes beginning from the current
one are searched. If the found box is indeed a neighbour, the `contents` of
that box are added to `indices`.
"""
function find_neighborboxes_2(index, boxes, contents)
    indices = Int[]
    box = boxes[index]
    N_box = length(boxes)
    for index2 in index:N_box
        if evaluate(Chebyshev(), box, boxes[index2]) < 2
            append!(indices, contents[index2])
        end
    end
    indices
end

"""
    inner_correlationsum_2(indices_X, indices_Y, data, εs; norm = Euclidean(), w = 0)
Calculates the classic correlation sum for values `X` inside a box, considering
`Y` consisting of all values in that box and the ones in neighbouring boxes for
all distances `ε ∈ εs` calculated by `norm`. To obtain the position of the
values in the original time series `data`, they are passed as `indices_X` and
`indices_Y`.

`w` is the Theiler window. Each index to the original array is checked for the
distance of the compared index. If this absolute value is not higher than `w`
its element is not used in the calculation of the correlationsum.

See also: [`correlationsum`](@ref)
"""
function inner_correlationsum_2(indices_X, indices_Y, data, εs; norm = Euclidean(), w = 0)
    @assert issorted(εs) "Sorted εs required for optimized version."
    Cs, Ny, Nε = zeros(length(εs)), length(indices_Y), length(εs)
    for (i, index_X) in enumerate(indices_X)
    	x = data[index_X]
        for j in i+1:Ny
            index_Y = indices_Y[j]
            # Check for Theiler window.
            if abs(index_Y - index_X) > w
                # Calculate distance.
		        dist = evaluate(norm, data[index_Y], x)
		        for k in Nε:-1:1
		            if dist < εs[k]
		                Cs[k] += 1
		            else
		                break
		            end
		        end
		    end
        end
    end
    return Cs
end

"""
    boxed_correlationsum_q(boxes, contents, data, εs, q; w = 0)
For a vector of `boxes` and the indices of their `contents` inside of `data`,
calculate the `q`-order correlationsum of a radius or radii `εs`.
`w` is the Theiler window, for explanation see [`boxed_correlationsum`](@ref).
"""
function boxed_correlationsum_q(boxes, contents, data, εs, q; w = 0)
    q <= 1 && @warn "This function is currently not specialized for q <= 1" *
    " and may show unexpected behaviour for these values."
    Cs = zeros(eltype(data), length(εs))
    N = length(data)
    for index in 1:length(boxes)
        indices_neighbors = find_neighborboxes_q(index, boxes, contents, q)
        indices_box = contents[index]
        Cs .+= inner_correlationsum_q(indices_box, indices_neighbors, data, εs, q; w)
    end
    clamp.((Cs ./ ((N - 2w) * (N - 2w - 1) ^ (q-1))), 0, Inf) .^ (1 / (q-1))
end

"""
    find_neighborboxes_q(index, boxes, contents, q) → indices
For an `index` into `boxes` all neighbouring boxes are searched. If the found
box is indeed a neighbour, the `contents` of that box are added to `indices`.
"""
function find_neighborboxes_q(index, boxes, contents, q)
    indices = Int[]
    box = boxes[index]
    for (index2, box2) in enumerate(boxes)
        if evaluate(Chebyshev(), box, box2) < 2
            append!(indices, contents[index2])
        end
    end
    indices
end

"""
    inner_correlationsum_q(indices_X, indices_Y, data, εs, q::Real; norm = Euclidean(), w = 0)
Calculates the `q`-order correlation sum for values `X` inside a box,
considering `Y` consisting of all values in that box and the ones in
neighbouring boxes for all distances `ε ∈ εs` calculated by `norm`. To obtain
the position of the values in the original time series `data`, they are passed
as `indices_X` and `indices_Y`.

`w` is the Theiler window. The first and last `w` points of this data set are
not used by themselves to calculate the correlationsum.

See also: [`correlationsum`](@ref)
"""
function inner_correlationsum_q(indices_X, indices_Y, data, εs, q::Real; norm = Euclidean(), w = 0)
    @assert issorted(εs) "Sorted εs required for optimized version."
    Cs = zeros(length(εs))
    N, Ny, Nε = length(data), length(indices_Y), length(εs)
    for i in indices_X
        # Check that this index is not within Theiler window of the boundary
        # This step is neccessary for easy normalisation.
        (i < w + 1 || i > N - w) && continue
        C_current = zeros(Nε)
        x = data[i]
        for j in indices_Y
            # Check that this index is not whithin the Theiler window
        	if abs(i - j) > w
                # Calculate the distance for the correlationsum
		        dist = evaluate(norm, x, data[j])
		        for k in Nε:-1:1
		            if dist < εs[k]
		                C_current[k] += 1
		            else
		                break
		            end
		        end
		    end
        end
        Cs .+= C_current .^ (q-1)
    end
    return Cs
end

"""
    estimate_r0_theiler(data)
Estimates a reasonable size for boxing the data before calculating the
correlation dimension proposed by Theiler[^Theiler1987].
To do so the dimension is estimated by running the algorithm by Grassberger and
Procaccia[^Grassberger1983] with `√N` points where `N` is the number of total
data points. Then the optimal boxsize ``r_0`` computes as
```math
r_0 = R (2/N)^{1/\\nu}
```
where ``R`` is the size of the chaotic attractor and ``\\nu`` is the estimated dimension.

[^Theiler1987]: Theiler, [Efficient algorithm for estimating the correlation dimension from a set of discrete points. Physical Review A, 36](https://doi.org/10.1103/PhysRevA.36.4456)

[^Grassberger1983]: Grassberger and Proccacia, [Characterization of strange attractors, PRL 50 (1983)](https://journals-aps-org.e-bis.mpimet.mpg.de/prl/abstract/10.1103/PhysRevLett.50.346)
"""
function estimate_r0_theiler(data)
    N = length(data)
    mini, maxi = minmaxima(data)
    R = maximum(maxi .- mini)
    # Sample √N datapoints for a rough estimate of the dimension.
    data_sample = data[unique(rand(1:N, ceil(Int, sqrt(N))))] |> Dataset
    # Define radii for the rough dimension estimate
    lower = log10(minimum_pairwise_distance(data_sample)[1])
    εs = 10 .^ range(lower, stop = log10(R), length = 12)
    # Actually estimate the dimension.
    cm = correlationsum(data_sample, εs)
    ν = linear_region(log.(εs), log.(cm), tol = 0.5)[2]
    # The combination yields the optimal box size
    r0 = R * (2/N)^(1/ν)
end

"""
    estimate_r0_buenoorovio(X, P = size(X, 2))
Estimates a reasonable size for boxing the time series `X` proposed by
Bueno-Orovio and Pérez-García[^Bueno2007] before calculating the correlation
dimension as presented by Theiler[^Theiler1983]. If instead of boxes, prisms
are chosen everything stays the same but `P` is the dimension of the prism.
To do so the dimension `ν` is estimated by running the algorithm by Grassberger
and Procaccia[^Grassberger1983] with `√N` points where `N` is the number of
total data points.
An effective size `ℓ` of the attractor is calculated by boxing a small subset
of size `N/10` into boxes of sidelength `r_ℓ` and counting the number of filled
boxes `η_ℓ`.
```math
\\ell = r_\\ell \\eta_\\ell ^{1/\\nu}
```
The optimal number of filled boxes `η_opt` is calculated by minimising the number
of calculations.
```math
\\eta_\\textrm{opt} = N^{2/3}\\cdot \\frac{3^\\nu - 1}{3^P - 1}^{1/2}.
```
`P` is the dimension of the data or the number of edges on the prism that don't
span the whole dataset.

Then the optimal boxsize ``r_0`` computes as
```math
r_0 = \\ell / \\eta_\\textrm{opt}^{1/\\nu}.
```

[^Bueno2007]: Bueno-Orovio and Pérez-García, [Enhanced box and prism assisted algorithms for computing the correlation dimension. Chaos Solitons & Fractrals, 34(5)](https://doi.org/10.1016/j.chaos.2006.03.043)

[^Theiler1987]: Theiler, [Efficient algorithm for estimating the correlation dimension from a set of discrete points. Physical Review A, 36](https://doi.org/10.1103/PhysRevA.36.4456)

[^Grassberger1983]: Grassberger and Proccacia, [Characterization of strange attractors, PRL 50 (1983)](https://journals-aps-org.e-bis.mpimet.mpg.de/prl/abstract/10.1103/PhysRevLett.50.346)
"""
<<<<<<< HEAD
function estimate_r0_buenoorovio(X, P = autoprismdim(X))
=======
function estimate_r0_buenoorovio(X, P = size(X, 2))
>>>>>>> 93edb833
    mini, maxi = minmaxima(X)
    N = length(X)
    R = maximum(maxi .- mini)
    # The possibility of a bad pick exists, if so, the calculation is repeated.
    ν = zero(eltype(X))
    min_d, _ = minimum_pairwise_distance(X)
    if min_d == 0
        @warn(
        "Minimum distance in the dataset is zero! Probably because of having data "*
        "with low resolution, or duplicate data points. Setting to `d₊/1000` for now.")
        min_d = R/(10^3)
    end
    lower = log10(min_d)
    
    # Sample N/10 datapoints out of data for rough estimate of effective size.
    sample1 = X[unique(rand(1:N, N÷10))] |> Dataset
    r_ℓ = R / 10
    η_ℓ = length(data_boxing(sample1, r_ℓ)[1])
    r0 = zero(eltype(X))
    while true
        # Sample √N datapoints for rough dimension estimate
        sample2 = X[unique(rand(1:N, ceil(Int, sqrt(N))))] |> Dataset
        # Define logarithmic series of radii.
        εs = 10.0 .^ range(lower, log10(R); length = 16)
        # Estimate ν from a sample using the Grassberger Procaccia algorithm.
        cm = correlationsum(sample2, εs)
        ν = linear_region(log.(εs), log.(cm); tol = 0.5)[2]
        # Estimate the effictive size of the chaotic attractor.
        ℓ = r_ℓ * η_ℓ^(1/ν)
        # Calculate the optimal number of filled boxes according to Bueno-Orovio
        η_opt = N^(2/3) * ((3^ν - 1/2) / (3^P - 1))^(1/2)
        # The optimal box size is the effictive size divided by the box number # to the power of the inverse dimension.
        r0 = ℓ / η_opt^(1/ν)
        !isnan(r0) && break
    end
    return r0
end<|MERGE_RESOLUTION|>--- conflicted
+++ resolved
@@ -506,11 +506,8 @@
 
 [^Grassberger1983]: Grassberger and Proccacia, [Characterization of strange attractors, PRL 50 (1983)](https://journals-aps-org.e-bis.mpimet.mpg.de/prl/abstract/10.1103/PhysRevLett.50.346)
 """
-<<<<<<< HEAD
+function estimate_r0_buenoorovio(X, P = size(X, 2))
 function estimate_r0_buenoorovio(X, P = autoprismdim(X))
-=======
-function estimate_r0_buenoorovio(X, P = size(X, 2))
->>>>>>> 93edb833
     mini, maxi = minmaxima(X)
     N = length(X)
     R = maximum(maxi .- mini)
